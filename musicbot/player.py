import os
import sys
import json
import logging
import asyncio
import audioop
import subprocess
import re

from discord import FFmpegPCMAudio, PCMVolumeTransformer, AudioSource

from enum import Enum
from array import array
from threading import Thread
from collections import deque
from shutil import get_terminal_size

from .utils import avg, _func_
from .lib.event_emitter import EventEmitter
from .constructs import Serializable, Serializer
from .exceptions import FFmpegError, FFmpegWarning
from .entry import URLPlaylistEntry, StreamPlaylistEntry

log = logging.getLogger(__name__)


class PatchedBuff:
    """
    PatchedBuff monkey patches a readable object, allowing you to vary what the volume is as the song is playing.
    """

    def __init__(self, buff, *, draw=False):
        self.buff = buff
        self.frame_count = 0
        self.volume = 1.0

        self.draw = draw
        self.use_audioop = True
        self.frame_skip = 2
        self.rmss = deque([2048], maxlen=90)

    def __del__(self):
        if self.draw:
            print(" " * (get_terminal_size().columns - 1), end="\r")

    def read(self, frame_size):
        self.frame_count += 1

        frame = self.buff.read(frame_size)

        if self.volume != 1:
            frame = self._frame_vol(frame, self.volume, maxv=2)

        if self.draw and not self.frame_count % self.frame_skip:
            # these should be processed for every frame, but "overhead"
            rms = audioop.rms(frame, 2)
            self.rmss.append(rms)

            max_rms = sorted(self.rmss)[-1]
            meter_text = "avg rms: {:.2f}, max rms: {:.2f} ".format(avg(self.rmss), max_rms)
            self._pprint_meter(rms / max(1, max_rms), text=meter_text, shift=True)

        return frame

    def _frame_vol(self, frame, mult, *, maxv=2, use_audioop=True):
        if use_audioop:
            return audioop.mul(frame, 2, min(mult, maxv))
        else:
            # ffmpeg returns s16le pcm frames.
            frame_array = array("h", frame)

            for i in range(len(frame_array)):
                frame_array[i] = int(frame_array[i] * min(mult, min(1, maxv)))

            return frame_array.tobytes()

    def _pprint_meter(self, perc, *, char="#", text="", shift=True):
        tx, ty = get_terminal_size()

        if shift:
            outstr = text + "{}".format(char * (int((tx - len(text)) * perc) - 1))
        else:
            outstr = text + "{}".format(char * (int(tx * perc) - 1))[len(text) :]

        print(outstr.ljust(tx - 1), end="\r")


class MusicPlayerState(Enum):
    STOPPED = 0  # When the player isn't playing anything
    PLAYING = 1  # The player is actively playing music.
    PAUSED = 2  # The player is paused on a song.
    WAITING = 3  # The player has finished its song but is still downloading the next one
    DEAD = 4  # The player has been killed.

    def __str__(self):
        return self.name


class SourcePlaybackCounter(AudioSource):
    def __init__(self, source, progress=0):
        self._source = source
        self.progress = progress

    def read(self):
        res = self._source.read()
        if res:
            self.progress += 1
        return res

    def get_progress(self):
        return self.progress * 0.02

    def cleanup(self):
        self._source.cleanup()


class MusicPlayer(EventEmitter, Serializable):
    def __init__(self, bot, voice_client, playlist):
        super().__init__()
        self.bot = bot
        self.loop = bot.loop
        self.voice_client = voice_client
        self.playlist = playlist
        self.autoplaylist = None
        self.state = MusicPlayerState.STOPPED
        self.skip_state = None
        self.karaoke_mode = False

        self._volume = bot.config.default_volume
        self._play_lock = asyncio.Lock()
        self._current_player = None
        self._current_entry = None
        self._stderr_future = None

        self._source = None

        self.playlist.on("entry-added", self.on_entry_added)

    @property
    def volume(self):
        return self._volume

    @volume.setter
    def volume(self, value):
        self._volume = value
        if self._source:
            self._source._source.volume = value

    def on_entry_added(self, playlist, entry):
        if self.is_stopped:
            self.loop.call_later(2, self.play)

        self.emit("entry-added", player=self, playlist=playlist, entry=entry)

    def skip(self):
        self._kill_current_player()

    def stop(self):
        self.state = MusicPlayerState.STOPPED
        self._kill_current_player()

        self.emit("stop", player=self)

    def resume(self):
        if self.is_paused and self._current_player:
            self._current_player.resume()
            self.state = MusicPlayerState.PLAYING
            self.emit("resume", player=self, entry=self.current_entry)
            return

        if self.is_paused and not self._current_player:
            self.state = MusicPlayerState.PLAYING
            self._kill_current_player()
            return

        raise ValueError("Cannot resume playback from state %s" % self.state)

    def pause(self):
        if self.is_playing:
            self.state = MusicPlayerState.PAUSED

            if self._current_player:
                self._current_player.pause()

            self.emit("pause", player=self, entry=self.current_entry)
            return

        elif self.is_paused:
            return

        raise ValueError("Cannot pause a MusicPlayer in state %s" % self.state)

    def kill(self):
        self.state = MusicPlayerState.DEAD
        self.playlist.clear()
        self._events.clear()
        self._kill_current_player()

    def _playback_finished(self, error=None):
        entry = self._current_entry

        if self._current_player:
            self._current_player.after = None
            self._kill_current_player()

        self._current_entry = None
        self._source = None

        if error:
            self.stop()
            self.emit('error', player=self, entry=entry, ex=error)
            return

        if self._stderr_future.done() and self._stderr_future.exception():
            # I'm not sure that this would ever not be done if it gets to this point
            # unless ffmpeg is doing something highly questionable
<<<<<<< HEAD
            self.emit("error", player=self, entry=entry, ex=self._stderr_future.exception())
=======
            self.stop()
            self.emit('error', player=self, entry=entry, ex=self._stderr_future.exception())
            return
>>>>>>> 3b7d35d4

        if not self.bot.config.save_videos and entry:
            if not isinstance(entry, StreamPlaylistEntry):
                if any([entry.filename == e.filename for e in self.playlist.entries]):
                    log.debug('Skipping deletion of "{}", found song in queue'.format(entry.filename))

                else:
                    log.debug("Deleting file: {}".format(os.path.relpath(entry.filename)))
                    filename = entry.filename
                    for x in range(30):
                        try:
                            os.unlink(filename)
                            log.debug("File deleted: {0}".format(filename))
                            break
                        except PermissionError as e:
                            if e.winerror == 32:  # File is in use
                                log.error("Can't delete file, it is currently in use: {0}".format(filename))
                        except FileNotFoundError:
                            log.debug(
                                "Could not find delete {} as it was not found. Skipping.".format(filename),
                                exc_info=True,
                            )
                            break
                        except Exception:
                            log.error("Error trying to delete {}".format(filename), exc_info=True)
                            break
                    else:
                        print(
                            "[Config:SaveVideos] Could not delete file {}, giving up and moving on".format(
                                os.path.relpath(filename)
                            )
                        )

        self.emit("finished-playing", player=self, entry=entry)

    def _kill_current_player(self):
        if self._current_player:
            try:
                self._current_player.stop()
            except OSError:
                pass
            self._current_player = None
            return True

        return False

    def play(self, _continue=False):
        self.loop.create_task(self._play(_continue=_continue))

    async def _play(self, _continue=False):
        """
        Plays the next entry from the playlist, or resumes playback of the current entry if paused.
        """
        if self.is_paused and self._current_player:
            return self.resume()

        if self.is_dead:
            return

        async with self._play_lock:
            if self.is_stopped or _continue:
                try:
                    entry = await self.playlist.get_next_entry()
                except:
                    log.warning("Failed to get entry, retrying", exc_info=True)
                    self.loop.call_later(0.1, self.play)
                    return

                # If nothing left to play, transition to the stopped state.
                if not entry:
                    self.stop()
                    return

                # In-case there was a player, kill it. RIP.
                self._kill_current_player()

                boptions = "-nostdin"
                # aoptions = "-vn -b:a 192k"
                if isinstance(entry, URLPlaylistEntry):
                    aoptions = entry.aoptions
                else:
                    aoptions = "-vn"

                log.ffmpeg("Creating player with options: {} {} {}".format(boptions, aoptions, entry.filename))

                self._source = SourcePlaybackCounter(
                    PCMVolumeTransformer(
                        FFmpegPCMAudio(
                            entry.filename, before_options=boptions, options=aoptions, stderr=subprocess.PIPE
                        ),
                        self.volume,
                    )
                )
                log.debug("Playing {0} using {1}".format(self._source, self.voice_client))
                self.voice_client.play(self._source, after=self._playback_finished)

                self._current_player = self.voice_client

                # I need to add ytdl hooks
                self.state = MusicPlayerState.PLAYING
                self._current_entry = entry

                self._stderr_future = asyncio.Future()

                stderr_thread = Thread(
                    target=filter_stderr,
                    args=(self._source._source.original._process, self._stderr_future),
                    name="stderr reader",
                )

                stderr_thread.start()

                self.emit("play", player=self, entry=entry)

    def __json__(self):
        return self._enclose_json(
            {
                "current_entry": {
                    "entry": self.current_entry,
                    "progress": self.progress,
                    "progress_frames": self._current_player._player.loops if self.progress is not None else None,
                },
                "entries": self.playlist,
            }
        )

    @classmethod
    def _deserialize(cls, data, bot=None, voice_client=None, playlist=None):
        assert bot is not None, cls._bad("bot")
        assert voice_client is not None, cls._bad("voice_client")
        assert playlist is not None, cls._bad("playlist")

        player = cls(bot, voice_client, playlist)

        data_pl = data.get("entries")
        if data_pl and data_pl.entries:
            player.playlist.entries = data_pl.entries

        current_entry_data = data["current_entry"]
        if current_entry_data["entry"]:
            player.playlist.entries.appendleft(current_entry_data["entry"])
            # TODO: progress stuff
            # how do I even do this
            # this would have to be in the entry class right?
            # some sort of progress indicator to skip ahead with ffmpeg (however that works, reading and ignoring frames?)

        return player

    @classmethod
    def from_json(cls, raw_json, bot, voice_client, playlist):
        try:
            return json.loads(raw_json, object_hook=Serializer.deserialize)
        except Exception as e:
            log.exception("Failed to deserialize player", e)

    @property
    def current_entry(self):
        return self._current_entry

    @property
    def is_playing(self):
        return self.state == MusicPlayerState.PLAYING

    @property
    def is_paused(self):
        return self.state == MusicPlayerState.PAUSED

    @property
    def is_stopped(self):
        return self.state == MusicPlayerState.STOPPED

    @property
    def is_dead(self):
        return self.state == MusicPlayerState.DEAD

    @property
    def progress(self):
        if self._source:
            return self._source.get_progress()
            # TODO: Properly implement this
            #       Correct calculation should be bytes_read/192k
            #       192k AKA sampleRate * (bitDepth / 8) * channelCount
            #       Change frame_count to bytes_read in the PatchedBuff


# TODO: I need to add a check for if the eventloop is closed


def filter_stderr(popen: subprocess.Popen, future: asyncio.Future):
    last_ex = None

    while True:
        data = popen.stderr.readline()
        if data:
            log.ffmpeg("Data from ffmpeg: {}".format(data))
            try:
                if check_stderr(data):
                    sys.stderr.buffer.write(data)
                    sys.stderr.buffer.flush()

            except FFmpegError as e:
                log.ffmpeg("Error from ffmpeg: %s", str(e).strip())
                last_ex = e

            except FFmpegWarning:
                pass  # useless message
        else:
            break

    if last_ex:
        future.set_exception(last_ex)
    else:
        future.set_result(True)


def check_stderr(data: bytes):
    try:
        data = data.decode("utf8")
    except:
        log.ffmpeg("Unknown error decoding message from ffmpeg", exc_info=True)
        return True  # fuck it

    # log.ffmpeg("Decoded data from ffmpeg: {}".format(data))

    # TODO: Regex
    warnings = [
        "Header missing",
        "Estimating duration from birate, this may be inaccurate",
        "Using AVStream.codec to pass codec parameters to muxers is deprecated, use AVStream.codecpar instead.",
        "Application provided invalid, non monotonically increasing dts to muxer in stream",
        "Last message repeated",
        "Failed to send close message",
        "decode_band_types: Input buffer exhausted before END element found",
    ]
    errors = [
        "Invalid data found when processing input",  # need to regex this properly, its both a warning and an error
    ]

    if any(msg in data for msg in warnings):
        raise FFmpegWarning(data)

    if any(msg in data for msg in errors):
        raise FFmpegError(data)

    return True


# if redistributing ffmpeg is an issue, it can be downloaded from here:
#  - http://ffmpeg.zeranoe.com/builds/win32/static/ffmpeg-latest-win32-static.7z
#  - http://ffmpeg.zeranoe.com/builds/win64/static/ffmpeg-latest-win64-static.7z
#
# Extracting bin/ffmpeg.exe, bin/ffplay.exe, and bin/ffprobe.exe should be fine
# However, the files are in 7z format so meh
# I don't know if we can even do this for the user, at most we open it in the browser
# I can't imagine the user is so incompetent that they can't pull 3 files out of it...
# ...
# ...right?

# Get duration with ffprobe
#   ffprobe.exe -v error -show_entries format=duration -of default=noprint_wrappers=1:nokey=1 -sexagesimal filename.mp3
# This is also how I fix the format checking issue for now
# ffprobe -v quiet -print_format json -show_format stream

# Normalization filter
# -af dynaudnorm<|MERGE_RESOLUTION|>--- conflicted
+++ resolved
@@ -214,13 +214,9 @@
         if self._stderr_future.done() and self._stderr_future.exception():
             # I'm not sure that this would ever not be done if it gets to this point
             # unless ffmpeg is doing something highly questionable
-<<<<<<< HEAD
-            self.emit("error", player=self, entry=entry, ex=self._stderr_future.exception())
-=======
             self.stop()
             self.emit('error', player=self, entry=entry, ex=self._stderr_future.exception())
             return
->>>>>>> 3b7d35d4
 
         if not self.bot.config.save_videos and entry:
             if not isinstance(entry, StreamPlaylistEntry):
