"""
MusicBot: The original Discord music bot written for Python 3.5+, using the discord.py library.
ModuBot: A modular discord bot with dependency management
~~~~~~~~~~~~~~~~~~~~~~~~~~~~~~~~~~~~~~~~~~~~~~~~~~~~~~~~~~~~~~~~~~~~~~~~~~~~~~~
The MIT License (MIT)

Copyright (c) 2019 TheerapakG
Copyright (c) 2019 Just-Some-Bots (https://github.com/Just-Some-Bots)

Permission is hereby granted, free of charge, to any person obtaining a
copy of this software and associated documentation files (the "Software"),
to deal in the Software without restriction, including without limitation
the rights to use, copy, modify, merge, publish, distribute, sublicense,
and/or sell copies of the Software, and to permit persons to whom the
Software is furnished to do so, subject to the following conditions:

The above copyright notice and this permission notice shall be included in
all copies or substantial portions of the Software.

THE SOFTWARE IS PROVIDED "AS IS", WITHOUT WARRANTY OF ANY KIND, EXPRESS
OR IMPLIED, INCLUDING BUT NOT LIMITED TO THE WARRANTIES OF MERCHANTABILITY,
FITNESS FOR A PARTICULAR PURPOSE AND NONINFRINGEMENT. IN NO EVENT SHALL THE
AUTHORS OR COPYRIGHT HOLDERS BE LIABLE FOR ANY CLAIM, DAMAGES OR OTHER
LIABILITY, WHETHER IN AN ACTION OF CONTRACT, TORT OR OTHERWISE, ARISING
FROM, OUT OF OR IN CONNECTION WITH THE SOFTWARE OR THE USE OR OTHER
DEALINGS IN THE SOFTWARE.
"""

import asyncio
import aiohttp
import logging
import shutil
import pkgutil
import sys
import threading
import traceback
import time
import os
import pathlib
from collections import defaultdict, deque, namedtuple
from contextlib import suppress
from functools import partial, wraps
from importlib import import_module, reload
from inspect import iscoroutinefunction, isfunction
from platform import system

import colorlog
from discord.ext.commands import Bot
import discord
from websockets import ConnectionClosed

<<<<<<< HEAD
=======
from . import config
from .opus_loader import load_opus_lib
>>>>>>> f1092e15
from .crossmodule import CrossModule
from .rich_guild import guilds, register_bot, prunenoowner, get_guild, get_guild_list
from .playback import PlayerState
from .ytdldownloader import YtdlDownloader
from .utils import isiterable, load_file, write_file, fixg
from .constants import VERSION as BOTVERSION
from .constants import AUDIO_CACHE_PATH

from .config import Config, ConfigDefaults
from .permissions import Permissions, PermissionsDefaults
from .alias import Alias, AliasDefaults
from .json import Json
from .spotify import Spotify
from . import exceptions

MODUBOT_MAJOR = '0'
MODUBOT_MINOR = '1'
MODUBOT_REVISION = '3'
MODUBOT_VERSIONTYPE = 'a'
MODUBOT_SUBVERSION = '3'
MODUBOT_VERSION = '{}.{}.{}-{}{}'.format(MODUBOT_MAJOR, MODUBOT_MINOR, MODUBOT_REVISION, MODUBOT_VERSIONTYPE, MODUBOT_SUBVERSION)
MODUBOT_STR = 'ModuBot {}'.format(MODUBOT_VERSION)
<<<<<<< HEAD
=======

load_opus_lib()
>>>>>>> f1092e15

class ModuBot(Bot):

    ModuleTuple = namedtuple('ModuleTuple', ['name', 'module'])

    def __init__(self, *args, logname = "MusicBot", loghandlerlist = [], **kwargs):
        self._aiolocks = defaultdict(asyncio.Lock)
        self.bot_version = (MODUBOT_MAJOR, MODUBOT_MINOR, MODUBOT_REVISION, MODUBOT_VERSIONTYPE, MODUBOT_SUBVERSION)
        self.bot_str = MODUBOT_STR
        try:
            sys.stdout.write("\x1b]2;MusicBot {}\x07".format(BOTVERSION))
        except:
            pass

        print()

        config_file = ConfigDefaults.options_file
<<<<<<< HEAD

        perms_file = PermissionsDefaults.perms_file

=======

        perms_file = PermissionsDefaults.perms_file

>>>>>>> f1092e15
        self.thread = None
        self.crossmodule = CrossModule()
        self.log = logging.getLogger(logname)
        for handler in loghandlerlist:
            self.log.addHandler(handler)

        self.config = Config(config_file)
        self.alias = Alias(self, AliasDefaults.alias_file)
        self.downloader = YtdlDownloader(self, 'audio_cache')

        self.log.setLevel(self.config.debug_level)

        self.permissions = Permissions(perms_file, grant_all=[self.config.owner_id])
        self.str = Json(self.config.i18n_file)

        self.blacklist = set(load_file(self.config.blacklist_file))
        self.autoplaylist = load_file(self.config.auto_playlist_file)

        self.log.info('Starting MusicBot {}'.format(BOTVERSION))

        if not self.autoplaylist:
            self.log.warning("Autoplaylist is empty, disabling.")
            self.config.auto_playlist = False
        else:
            self.log.info("Loaded autoplaylist with {} entries".format(len(self.autoplaylist)))

        if self.blacklist:
            self.log.debug("Loaded blacklist with {} entries".format(len(self.blacklist)))

        # TODO: Do these properly
        ssd_defaults = {
            'last_np_msg': None,
            'auto_paused': False,
            'availability_paused': False
        }
        # guild are of type RichGuild
        self.server_specific_data = defaultdict(ssd_defaults.copy)

        super().__init__(command_prefix = self.config.command_prefix, *args, **kwargs)

        self.aiosession = aiohttp.ClientSession(loop=self.loop)
        self.http.user_agent += ' MusicBot/%s' % BOTVERSION

        self.spotify = None
        if self.config._spotify:
            try:
                self.spotify = Spotify(self.config.spotify_clientid, self.config.spotify_clientsecret, aiosession=self.aiosession, loop=self.loop)
                if not self.spotify.token:
                    self.log.warning('Spotify did not provide us with a token. Disabling.')
                    self.config._spotify = False
                else:
                    self.log.info('Authenticated with Spotify successfully using client ID and secret.')
            except exceptions.SpotifyError as e:
                self.log.warning('There was a problem initialising the connection to Spotify. Is your client ID and secret correct? Details: {0}. Continuing anyway in 5 seconds...'.format(e))
                self.config._spotify = False
                time.sleep(5)  # make sure they see the problem

        self.help_command = None
        self.looplock = threading.Lock()
        self._init = False
<<<<<<< HEAD

        self._owner_id = self.config.owner_id

        self._presence = (None, None)

    async def _exec_cogs(self, cog, method, moduleinfo = None):
=======

        self._owner_id = self.config.owner_id

        self._presence = (None, None)

    async def _exec_cogs(self, cog, method, modulename = None, with_self = False):
>>>>>>> f1092e15
        if method in dir(cog):
            self.log.debug('executing {} in {}'.format(method, cog.qualified_name))
            potential = getattr(cog, method)
            self.log.debug(str(potential))
            self.log.debug(str(potential.__func__))
<<<<<<< HEAD
            try:
                if iscoroutinefunction(potential.__func__):
                    await potential(self)
                elif isfunction(potential.__func__):
                    potential(self)
=======
            if with_self:
                arg = (self,)
            else:
                arg = tuple()
            try:
                if iscoroutinefunction(potential.__func__):
                    await potential(*arg)
                elif isfunction(potential.__func__):
                    potential(*arg)
>>>>>>> f1092e15
                else:
                    self.log.debug('{} is neither funtion nor coroutine function'.format(method))
                return True
            except Exception:
                self.log.warning(
                    'failed invoking {} of cog {} {}'.format(
                        method, 
                        cog.qualified_name, 
<<<<<<< HEAD
                        'in module {}'.format(moduleinfo.name) if moduleinfo else ''
=======
                        'in module {}'.format(modulename) if modulename else ''
>>>>>>> f1092e15
                    )
                )
                self.log.debug(traceback.format_exc())
                return False
        return True

    def _update_command_alias(self, cmd):
        cdict = defaultdict(list)
        cdict[None].append(cmd)
        if hasattr(cmd, 'walk_commands'):
            for child in cmd.walk_commands():
                cdict[child.parent].append(child)
        for commandlist in cdict.values():
            for command in commandlist:
                if command.qualified_name in self.alias.aliases:
                    self.log.debug('setting aliases for {} as {}'.format(command.qualified_name, self.alias.aliases[command.qualified_name]))
                    command.update(aliases = self.alias.aliases[command.qualified_name])
                else:
                    # @TheerapakG: for simplicity sake just update it so that I don't have to solve the add_command headache
                    command.update()
        for parent, commandlist in cdict.items():
            if parent:
                for command in commandlist:
                    parent.add_command(command)

    async def _load_modules(self, modulelist):
        # TODO: change into cog pre_init, cog init and cog post_init/ deps listing inside cogs
        # 1: walk module
        #     1: module pre_init
        #         this stage should be use to read up config and prepare things such as opening
        #         port to communicate with server, opening file for logging, register stuff to
        #         crossmodule object (except features), etc. pre_init must throw if not successful
        # 2: walk module again
        #     1: load command, cogs, ...
        #         even if some command, cogs in a module is not loaded, it will not get skip 
        #     2: module init
        #         this stage should be use to check commands in the module that got loaded and
        #         register features available after loaded. init must throw if not successful
        # 3: walk module again
        #     1: module post_init
        #         this stage should be use to check if dependency loaded correctly with features
        #         needed and register dependencies needed. post_init must throw if not successful
        #     2: add to loaded
        # 4: walk module again
        #     1: module after_init
        #         this means that stuff in crossmodule is safe to be retrieve. shall not fail

        load_cogs = []

        available_module = set(self.crossmodule.imported.keys())

        for moduleinfo in modulelist:
            available_module.add(moduleinfo.name)

        requirements = defaultdict(list)

        for moduleinfo in modulelist:

            if 'deps' in dir(moduleinfo.module):
                self.log.debug('resolving deps in {}'.format(moduleinfo.name))
                deps = getattr(moduleinfo.module, 'deps')
                if isiterable(deps):
                    for dep in deps:
                        requirements[dep].append(moduleinfo.name)
                else:
                    self.log.debug('deps is not an iterable')

        req_set = set(requirements.keys())

        noreq_already = req_set - available_module
        noreq = list(noreq_already)

        req_not_met = set()

        while noreq:
            current = noreq.pop()
            req_not_met.update(requirements[current])
            for module in requirements[current]:
                if module not in noreq_already:
                    noreq.append(module)
                    noreq_already.add(module)

        if req_not_met:
            self.log.warning('These following modules does not have dependencies required and will not be loaded: {}'.format(str(req_not_met)))

        modulelist = [moduleinfo for moduleinfo in modulelist if moduleinfo.name not in req_not_met]

        for moduleinfo in modulelist:
            self.crossmodule._add_module(moduleinfo.name, moduleinfo.module)

        for moduleinfo in modulelist:
            if 'deps' in dir(moduleinfo.module):
                self.log.debug('adding deps in {}'.format(moduleinfo.name))
                deps = getattr(moduleinfo.module, 'deps')
                if isiterable(deps):
                    self.crossmodule._register_dependency(moduleinfo.name, deps)
                else:
                    self.log.debug('deps is not an iterable')

        for moduleinfo in modulelist:
            if 'cogs' in dir(moduleinfo.module):
                cogs = getattr(moduleinfo.module, 'cogs')
                if isiterable(cogs):
                    for cog in cogs:
                        cg = cog()
                        self.log.debug('found cog {}'.format(cg.qualified_name))
<<<<<<< HEAD
                        if await self._exec_cogs(cg, 'pre_init', moduleinfo.name):
=======
                        if await self._exec_cogs(cg, 'pre_init', moduleinfo.name, with_self=True):
>>>>>>> f1092e15
                            load_cogs.append((moduleinfo.name, cg))
                else:
                    self.log.debug('cogs is not an iterable')

        for moduleinfo in modulelist:
            if 'commands' in dir(moduleinfo.module):
                self.log.debug('loading commands in {}'.format(moduleinfo.name))
                commands = getattr(moduleinfo.module, 'commands')
                if isiterable(commands):
                    for command in commands:
                        cmd = command()
                        self._update_command_alias(cmd)
                        self.add_command(cmd)
                        self.crossmodule._commands[moduleinfo.name].append(cmd)
                        self.log.debug('loaded {}'.format(cmd.name))
                else:
                    self.log.debug('commands is not an iterable')

        for modulename, cog in load_cogs.copy():
            if not await self._exec_cogs(cog, 'init', modulename):
                load_cogs.remove((modulename, cog))

        for modulename, cog in load_cogs:
            if not await self._exec_cogs(cog, 'post_init', modulename):
                load_cogs.remove((modulename, cog))

        self.log.debug('loading cogs')
        for modulename, cog in load_cogs:
            for cmd in cog.get_commands():
                self._update_command_alias(cmd)
            self.add_cog(cog)
            self.crossmodule._cogs[modulename].append(cog)
            self.log.debug('loaded {}'.format(cog.qualified_name))

        for modulename, cog in load_cogs:
            if not await self._exec_cogs(cog, 'after_init', modulename):
                self.remove_cog(cog.qualified_name)
                self.crossmodule._cogs[modulename].remove(cog)

    async def _prepare_load_module(self, modulename):
        if modulename in self.crossmodule.modules_loaded():
            await self.unload_modules([modulename])
            try:
                reload(self.crossmodule.imported[modulename])
            except:
                pass
            module = self.crossmodule.imported[modulename]
        else:
            try:
                module = import_module('.modules.{}'.format(modulename), 'musicbot')
            except Exception as e:
                self.log.error('error fetching module:')
                self.log.error('{}'.format(e))
                return

        return module

    async def _gen_modulelist(self, modulesname):
        modules = list()
        for modulename in modulesname:
            module = await self._prepare_load_module(modulename)
            if module:
                modules.append(self.ModuleTuple(modulename, module))

        return modules

    async def load_modules(self, modulesname):
        modulelist = await self._gen_modulelist(modulesname)
        await self._load_modules(modulelist)

    async def unload_modules(self, modulenames, *, unimport = False):
        # 1: unload dependents
        # 2: unload command, cogs, ...
        # 4: remove from loaded
        # 5: module uninit
        def gendependentlist():
            deplist = list()
            considerdeque = deque(modulenames)
            considerset = set(modulenames)
            while considerdeque:
                node = considerdeque.pop()
                deplist.append(node)
                for module in self.crossmodule._module_graph[node]:
                    if module not in considerset:
                        considerdeque.append(module)
                        considerset.add(module)
            return deplist

        unloadlist = gendependentlist()
        unloadlist.reverse()

        for module in unloadlist:
            for cog in self.crossmodule._cogs[module]:
                await self._exec_cogs(cog, 'uninit')
                self.remove_cog(cog.qualified_name)
            for command in self.crossmodule._commands[module]:
                self.remove_command(command.name)
            
            self.crossmodule._remove_module(module)
            self.log.debug('unloaded {}'.format(module))

            if unimport:
                def _is_submodule(parent, child):
                    return parent == child or child.startswith(parent + ".")

                for p_submodule in list(sys.modules.keys()):
                    if _is_submodule(module, p_submodule):
                        del sys.modules[p_submodule]

                self.log.debug('unimported {}'.format(module))

    async def generate_invite_link(self, *, permissions=discord.Permissions(70380544), guild=None):
        app_info = await self.application_info()
        return discord.utils.oauth_url(app_info.id, permissions=permissions, guild=guild)

    async def unload_all_module(self):
        await self.unload_modules(self.crossmodule.modules_loaded())

    def _delete_old_audiocache(self, path=AUDIO_CACHE_PATH):
        try:
            shutil.rmtree(path)
            os.makedirs(path, exist_ok=True)
            return True
        except:
            try:
                os.rename(path, path + '__')
            except:
                return False
            try:
                shutil.rmtree(path)
            except:
                os.rename(path + '__', path)
                return False

        return True

    async def _on_ready_sanity_checks(self):
        # Ensure folders exist
        await self._scheck_ensure_env()

        # Server permissions check
        await self._scheck_server_permissions()

        # playlists in autoplaylist
        await self._scheck_autoplaylist()

        # config/permissions async validate?
        await self._scheck_configs()


    async def _scheck_ensure_env(self):
        self.log.debug("Ensuring data folders exist")
        for guild in self.guilds:
            pathlib.Path('data/%s/' % guild.id).mkdir(exist_ok=True)

        with open('data/server_names.txt', 'w', encoding='utf8') as f:
            for guild in sorted(self.guilds, key=lambda s:int(s.id)):
                f.write('{:<22} {}\n'.format(guild.id, guild.name))

        if not self.config.save_videos and os.path.isdir(AUDIO_CACHE_PATH):
            if self._delete_old_audiocache():
                self.log.debug("Deleted old audio cache")
            else:
                self.log.debug("Could not delete old audio cache, moving on.")


    async def _scheck_server_permissions(self):
        self.log.debug("Checking server permissions")
        pass # TODO

    async def _scheck_autoplaylist(self):
        self.log.debug("Auditing autoplaylist")
        pass # TODO

    async def _scheck_configs(self):
        self.log.debug("Validating config")
        await self.config.async_validate(self)

        self.log.debug("Validating permissions config")
        await self.permissions.async_validate(self)

    async def remove_from_autoplaylist(self, song_url:str, *, ex:Exception=None, delete_from_ap=False):
        if song_url not in self.autoplaylist:
            self.log.debug("URL \"{}\" not in autoplaylist, ignoring".format(song_url))
            return

        async with self._aiolocks['remove_from_autoplaylist']:
            self.autoplaylist.remove(song_url)
            self.log.info("Removing unplayable song from session autoplaylist: %s" % song_url)

            with open(self.config.auto_playlist_removed_file, 'a', encoding='utf8') as f:
                f.write(
                    '# Entry removed {ctime}\n'
                    '# Reason: {ex}\n'
                    '{url}\n\n{sep}\n\n'.format(
                        ctime=time.ctime(),
                        ex=str(ex).replace('\n', '\n#' + ' ' * 10), # 10 spaces to line up with # Reason:
                        url=song_url,
                        sep='#' * 32
                ))

            if delete_from_ap:
                self.log.info("Updating autoplaylist")
                write_file(self.config.auto_playlist_file, self.autoplaylist)

    @staticmethod
    def _check_if_empty(vchannel: discord.abc.GuildChannel, *, excluding_me=True, excluding_deaf=False):
        def check(member):
            if excluding_me and member == vchannel.guild.me:
                return False

            if excluding_deaf and any([member.deaf, member.self_deaf]):
                return False

            if member.bot:
                return False

            return True

        return not sum(1 for m in vchannel.members if check(m))

    async def _join_startup_channels(self, channels, *, autosummon=True):
        joined_servers = set()
        channel_map = {get_guild(self, c.guild): c for c in channels}

        def _autopause(player):
            if self._check_if_empty(player._guild._voice_channel):
                self.log.info("Initial autopause in empty channel")

                asyncio.ensure_future(player.pause())
                self.server_specific_data[player._guild]['auto_paused'] = True

        for guild in get_guild_list(self):
            if guild.guild.unavailable or guild in channel_map:
                continue

            if guild.guild.me.voice:
                self.log.info("Found resumable voice channel {0.guild.name}/{0.name}".format(guild.guild.me.voice.channel))
                channel_map[guild] = guild.guild.me.voice.channel

            if autosummon:
                owner = guild.get_owner(voice=True)
                if owner:
                    self.log.info("Found owner in \"{}\"".format(owner.voice.channel.name))
                    channel_map[guild] = owner.voice.channel

        for guild, channel in channel_map.items():
            if guild in joined_servers:
                self.log.info("Already joined a channel in \"{}\", skipping".format(guild.name))
                continue

            if channel and isinstance(channel, discord.VoiceChannel):
                self.log.info("Attempting to join {0.guild.name}/{0.name}".format(channel))

                chperms = channel.permissions_for(guild.guild.me)

                if not chperms.connect:
                    self.log.info("Cannot join channel \"{}\", no permission.".format(channel.name))
                    continue

                elif not chperms.speak:
                    self.log.info("Will not join channel \"{}\", no permission to speak.".format(channel.name))
                    continue

                try:
                    await guild.set_connected_voice_channel(channel)
                    joined_servers.add(guild)

                    self.log.info("Joined {0.guild.name}/{0.name}".format(channel))

                    if self.config.auto_playlist:
                        player = await guild.get_player()
                        if self.config.auto_pause:
                            player.once('play', lambda player, **_: _autopause(player))
                        if not player._playlist._list:
                            await guild.on_player_finished_playing(player)

                except Exception:
                    self.log.debug("Error joining {0.guild.name}/{0.name}".format(channel), exc_info=True)
                    self.log.error("Failed to join {0.guild.name}/{0.name}".format(channel))

            elif channel:
                self.log.warning("Not joining {0.guild.name}/{0.name}, that's a text channel.".format(channel))

            else:
                self.log.warning("Invalid channel thing: {}".format(channel))

    async def on_ready(self):
        self.log.debug("Connection established, ready to go.")

        self.ws._keep_alive.name = 'Gateway Keepalive'

        if self._init:
            self.log.debug("Received additional READY event, may have failed to resume")
            return

        app_info = await self.application_info()  
        if self._owner_id == 'auto' or not self._owner_id:
            self.log.info('Using application\'s owner')
            self._owner_id = app_info.owner.id

        else:
            if not self.get_user(self._owner_id):
                self.log.warning('Cannot find specified owner, falling back to application\'s owner')
                self._owner_id = app_info.owner.id  

        await self._on_ready_sanity_checks()

        register_bot(self)
        
        self.log.info("Connected")
        self.log.info("Client:\n    ID: {id}\n    name: {name}#{discriminator}\n".format(
            id = self.user.id,
            name = self.user.name,
            discriminator = self.user.discriminator
            ))        

        self.log.info("Owner:\n    ID: {id}\n    name: {name}#{discriminator}\n".format(
            id = self._owner_id,
            name = self.get_user(self._owner_id).name,
            discriminator = self.get_user(self._owner_id).discriminator
            ))

        if self._owner_id and self.guilds:

            self.log.info('Guild List:')
            for s in self.guilds:
                ser = ('{} (unavailable)'.format(s.name) if s.unavailable else s.name)
                self.log.info(' - ' + ser)

            unavailable_servers = 0
            if self.config.leavenonowners:
                unavailable_servers = prunenoowner(self)
                
            if unavailable_servers != 0:
                self.log.info('Not proceeding with checks in {} servers due to unavailability'.format(str(unavailable_servers))) 

        elif self.guilds:
            self.log.warning("Owner could not be found on any guild (id: %s)\n" % self.config.owner_id)

            self.log.info('Guild List:')
            for s in self.guilds:
                ser = ('{} (unavailable)'.format(s.name) if s.unavailable else s.name)
                self.log.info(' - ' + ser)

        else:
            self.log.warning("Owner unknown, bot is not on any guilds.")
            if self.user.bot:
                self.log.warning(
                    "To make the bot join a guild, paste this link in your browser. \n"
                    "Note: You should be logged into your main account and have \n"
                    "manage server permissions on the guild you want the bot to join.\n"
                    "  " + await self.generate_invite_link()
                )

        print(flush=True)

        if self.config.bound_channels:
            chlist = set(self.get_channel(i) for i in self.config.bound_channels if i)
            chlist.discard(None)

            invalids = set()
            invalids.update(c for c in chlist if isinstance(c, discord.VoiceChannel))

            chlist.difference_update(invalids)
            self.config.bound_channels.difference_update(invalids)

            if chlist:
                self.log.info("Bound to text channels:")
                [self.log.info(' - {}/{}'.format(ch.guild.name.strip(), ch.name.strip())) for ch in chlist if ch]
            else:
                print("Not bound to any text channels")

            if invalids and self.config.debug_mode:
                print(flush=True)
                self.log.info("Not binding to voice channels:")
                [self.log.info(' - {}/{}'.format(ch.guild.name.strip(), ch.name.strip())) for ch in invalids if ch]

            print(flush=True)

        else:
            self.log.info("Not bound to any text channels")

        if self.config.autojoin_channels:
            chlist = set(self.get_channel(i) for i in self.config.autojoin_channels if i)
            chlist.discard(None)

            invalids = set()
            invalids.update(c for c in chlist if isinstance(c, discord.TextChannel))

            chlist.difference_update(invalids)
            self.config.autojoin_channels.difference_update(invalids)

            if chlist:
                self.log.info("Autojoining voice channels:")
                [self.log.info(' - {}/{}'.format(ch.guild.name.strip(), ch.name.strip())) for ch in chlist if ch]
            else:
                self.log.info("Not autojoining any voice channels")

            if invalids and self.config.debug_mode:
                print(flush=True)
                self.log.info("Cannot autojoin text channels:")
                [self.log.info(' - {}/{}'.format(ch.guild.name.strip(), ch.name.strip())) for ch in invalids if ch]

            self.autojoin_channels = chlist

        else:
            self.log.info("Not autojoining any voice channels")
            self.autojoin_channels = set()
        
        if self.config.show_config_at_start:
            print(flush=True)
            self.log.info("Options:")

            self.log.info("  Command prefix: " + self.config.command_prefix)
            self.log.info("  Default volume: {}%".format(int(self.config.default_volume * 100)))
            self.log.info("  Skip threshold: {} votes or {}%".format(
                self.config.skips_required, fixg(self.config.skip_ratio_required * 100)))
            self.log.info("  Now Playing @mentions: " + ['Disabled', 'Enabled'][self.config.now_playing_mentions])
            self.log.info("  Auto-Summon: " + ['Disabled', 'Enabled'][self.config.auto_summon])
            self.log.info("  Auto-Playlist: " + ['Disabled', 'Enabled'][self.config.auto_playlist] + " (order: " + ['sequential', 'random'][self.config.auto_playlist_random] + ")")
            self.log.info("  Auto-Pause: " + ['Disabled', 'Enabled'][self.config.auto_pause])
            self.log.info("  Delete Messages: " + ['Disabled', 'Enabled'][self.config.delete_messages])
            if self.config.delete_messages:
                self.log.info("    Delete Invoking: " + ['Disabled', 'Enabled'][self.config.delete_invoking])
            self.log.info("  Debug Mode: " + ['Disabled', 'Enabled'][self.config.debug_mode])
            self.log.info("  Downloaded songs will be " + ['deleted', 'saved'][self.config.save_videos])
            if self.config.status_message:
                self.log.info("  Status message: " + self.config.status_message)
            self.log.info("  Write current songs to file: " + ['Disabled', 'Enabled'][self.config.write_current_song])
            self.log.info("  Author insta-skip: " + ['Disabled', 'Enabled'][self.config.allow_author_skip])
            self.log.info("  Embeds: " + ['Disabled', 'Enabled'][self.config.embeds])
            self.log.info("  Spotify integration: " + ['Disabled', 'Enabled'][self.config._spotify])
            self.log.info("  Legacy skip: " + ['Disabled', 'Enabled'][self.config.legacy_skip])
            self.log.info("  Leave non owners: " + ['Disabled', 'Enabled'][self.config.leavenonowners])

        print(flush=True)

        # TODO: now playing status

        # maybe option to leave the ownerid blank and generate a random command for the owner to use
        # wait_for_message is pretty neato

        await self._join_startup_channels(self.autojoin_channels, autosummon=self.config.auto_summon)

        # we do this after the config stuff because it's a lot easier to notice here
        if self.config.missing_keys:
            self.log.warning('Your config file is missing some options. If you have recently updated, '
                        'check the example_options.ini file to see if there are new options available to you. '
                        'The options missing are: {0}'.format(self.config.missing_keys))
            print(flush=True)

        # t-t-th-th-that's all folks!

        self._init = True

        for name, cog in self.cogs.items():
            if 'on_ready' in dir(cog):
                self.log.debug('executing on_ready in {}'.format(name))
                potential = getattr(cog, 'on_ready')
                self.log.debug(str(potential))
                self.log.debug(str(potential.__func__))
                if iscoroutinefunction(potential.__func__):
                    await potential()
                elif isfunction(potential.__func__):
                    potential()
                else:
                    self.log.debug('post_init is neither funtion nor coroutine function')


    def run(self):
        self.thread = threading.currentThread()
        self.log.debug('running bot on thread {}'.format(threading.get_ident()))
        self.looplock.acquire()

        def exchdlr(loop, excctx):
            exception = excctx.get('exception')
            if system() == 'Windows':
                if isinstance(exception, PermissionError) and exception.winerror == 121:
                    self.log.debug('suppressing "the semaphore timeout period has expired" exception', exc_info = exception)
            else:
                raise exception

        self.loop.set_exception_handler(exchdlr)
        try:
            self.loop.create_task(self.start(self.config._login_token))
        except discord.errors.LoginFailure:
            # Add if token, else
            raise exceptions.HelpfulError(
                "Bot cannot login, bad credentials.",
                "Fix your token in the options file.  "
                "Remember that each field should be on their own line."
            )  #     ^^^^ In theory self.config.auth should never have no items
        self.loop.run_forever()

    async def _logout(self):
        guilds = get_guild_list(self)
        for guild in guilds:
            try:
                await guild.set_connected_voice_channel(None)
            except:
                pass
        await self.unload_all_module()
        await super().logout()
        await self.aiosession.close()
        self.log.debug('finished cleaning up')

    def logout_loopstopped(self):
        self.log.debug('on thread {}'.format(threading.get_ident()))
        self.log.info('logging out (loopstopped)..')
        self.loop.run_until_complete(self._logout())
        self.log.info('canceling incomplete tasks...')
        gathered = asyncio.gather(*asyncio.Task.all_tasks(self.loop), loop=self.loop)
        gathered.cancel()
        async def await_gathered():
            with suppress(Exception):
                await gathered
        self.loop.run_until_complete(await_gathered())
        self.downloader.shutdown()
        self.log.info('closing loop...')
        self.loop.close()
        self.log.info('finished!')

    def logout_looprunning(self):
        async def _stop():
            self.loop.stop()
            self.looplock.release()

        self.log.debug('on thread {}'.format(threading.get_ident()))
        self.log.debug('bot\'s thread status: {}'.format(self.thread.is_alive()))
        self.log.info('logging out (looprunning)..')
        future = asyncio.run_coroutine_threadsafe(self._logout(), self.loop)
        future.result()
        self.log.debug('stopping loop...')
        future = asyncio.run_coroutine_threadsafe(_stop(), self.loop)
        self.looplock.acquire()
        self.log.info('canceling incomplete tasks...')
        gathered = asyncio.gather(*asyncio.Task.all_tasks(self.loop), loop=self.loop)
        gathered.cancel()
        async def await_gathered():
            with suppress(Exception):
                await gathered
        self.loop.run_until_complete(await_gathered())
        self.downloader.shutdown()
        self.log.info('closing loop...')
        self.loop.close()
        self.log.info('finished!')

    def logout(self):
        self.log.info('logging out...')
        if self.loop.is_running():
            self.logout_looprunning()
        else:
            self.logout_loopstopped()
        self._init = False
        if getattr(self, '_restart', None):
            raise exceptions.RestartSignal('restarting...')

    class check_online:
        def __call__(self, func):
            @wraps(func)
            async def wrapper(bot, *args, **kwargs):
                if bot._init:
                    return await func(bot, *args, **kwargs)
                else:
                    raise Exception('bot is not online')
            return wrapper

    @check_online()
    async def get_owner_id(self):
        return self._owner_id

    def online(self):
        return self._init

    async def get_presence(self):
        async with self._aiolocks['presence']:
            return self._presence

    async def set_presence(self, *, activity = None, status=None):
        async with self._aiolocks['presence']:
            await self.change_presence(activity = activity, status = status)
            self._presence = (activity, status)

    async def update_now_playing_status(self, entry=None, is_paused=False):
        game = None

        if not self.config.status_message:
            if self.user.bot:
                activeplayers = sum(1 for g in get_guild_list(self) if g._player and g._player.state == PlayerState.PLAYING)
                if activeplayers > 1:
                    game = discord.Game(type=0, name="music on %s guilds" % activeplayers)
                    entry = None

            if entry:
                prefix = u'\u275A\u275A ' if is_paused else ''

                name = u'{}{}'.format(prefix, entry.title)[:128]
                game = discord.Game(type=0, name=name)
        else:
            game = discord.Game(type=0, name=self.config.status_message.strip()[:128])

        async with self._aiolocks['presence']:
            await self.change_presence(activity = game)
            self._presence = (game, self._presence[1])


    async def eval_bot(self, code):
        return eval(code)

    async def exec_bot(self, code):
        exec(code)
        <|MERGE_RESOLUTION|>--- conflicted
+++ resolved
@@ -49,11 +49,7 @@
 import discord
 from websockets import ConnectionClosed
 
-<<<<<<< HEAD
-=======
-from . import config
 from .opus_loader import load_opus_lib
->>>>>>> f1092e15
 from .crossmodule import CrossModule
 from .rich_guild import guilds, register_bot, prunenoowner, get_guild, get_guild_list
 from .playback import PlayerState
@@ -76,11 +72,8 @@
 MODUBOT_SUBVERSION = '3'
 MODUBOT_VERSION = '{}.{}.{}-{}{}'.format(MODUBOT_MAJOR, MODUBOT_MINOR, MODUBOT_REVISION, MODUBOT_VERSIONTYPE, MODUBOT_SUBVERSION)
 MODUBOT_STR = 'ModuBot {}'.format(MODUBOT_VERSION)
-<<<<<<< HEAD
-=======
 
 load_opus_lib()
->>>>>>> f1092e15
 
 class ModuBot(Bot):
 
@@ -98,15 +91,9 @@
         print()
 
         config_file = ConfigDefaults.options_file
-<<<<<<< HEAD
 
         perms_file = PermissionsDefaults.perms_file
 
-=======
-
-        perms_file = PermissionsDefaults.perms_file
-
->>>>>>> f1092e15
         self.thread = None
         self.crossmodule = CrossModule()
         self.log = logging.getLogger(logname)
@@ -167,33 +154,17 @@
         self.help_command = None
         self.looplock = threading.Lock()
         self._init = False
-<<<<<<< HEAD
 
         self._owner_id = self.config.owner_id
 
         self._presence = (None, None)
 
-    async def _exec_cogs(self, cog, method, moduleinfo = None):
-=======
-
-        self._owner_id = self.config.owner_id
-
-        self._presence = (None, None)
-
     async def _exec_cogs(self, cog, method, modulename = None, with_self = False):
->>>>>>> f1092e15
         if method in dir(cog):
             self.log.debug('executing {} in {}'.format(method, cog.qualified_name))
             potential = getattr(cog, method)
             self.log.debug(str(potential))
             self.log.debug(str(potential.__func__))
-<<<<<<< HEAD
-            try:
-                if iscoroutinefunction(potential.__func__):
-                    await potential(self)
-                elif isfunction(potential.__func__):
-                    potential(self)
-=======
             if with_self:
                 arg = (self,)
             else:
@@ -203,7 +174,6 @@
                     await potential(*arg)
                 elif isfunction(potential.__func__):
                     potential(*arg)
->>>>>>> f1092e15
                 else:
                     self.log.debug('{} is neither funtion nor coroutine function'.format(method))
                 return True
@@ -212,11 +182,7 @@
                     'failed invoking {} of cog {} {}'.format(
                         method, 
                         cog.qualified_name, 
-<<<<<<< HEAD
-                        'in module {}'.format(moduleinfo.name) if moduleinfo else ''
-=======
                         'in module {}'.format(modulename) if modulename else ''
->>>>>>> f1092e15
                     )
                 )
                 self.log.debug(traceback.format_exc())
@@ -323,11 +289,7 @@
                     for cog in cogs:
                         cg = cog()
                         self.log.debug('found cog {}'.format(cg.qualified_name))
-<<<<<<< HEAD
-                        if await self._exec_cogs(cg, 'pre_init', moduleinfo.name):
-=======
                         if await self._exec_cogs(cg, 'pre_init', moduleinfo.name, with_self=True):
->>>>>>> f1092e15
                             load_cogs.append((moduleinfo.name, cg))
                 else:
                     self.log.debug('cogs is not an iterable')
