import os
import sys
import time
import shlex
import shutil
import random
import inspect
import logging
import asyncio
import pathlib
import traceback

import aiohttp
import discord
import colorlog

from io import BytesIO, StringIO
from functools import wraps
from textwrap import dedent
from datetime import timedelta
from collections import defaultdict

from discord.enums import ChannelType
from discord.ext.commands.bot import _get_variable
from discord.http import _func_

from . import exceptions
from . import downloader

from .playlist import Playlist
from .player import MusicPlayer
from .entry import StreamPlaylistEntry
from .opus_loader import load_opus_lib
from .config import Config, ConfigDefaults
from .permissions import Permissions, PermissionsDefaults
from .constructs import SkipState, Response, VoiceStateUpdate
from .utils import load_file, write_file, sane_round_int, fixg, ftimedelta

from .constants import VERSION as BOTVERSION
from .constants import DISCORD_MSG_CHAR_LIMIT, AUDIO_CACHE_PATH


load_opus_lib()

log = logging.getLogger(__name__)


class MusicBot(discord.Client):
<<<<<<< HEAD
    def __init__(self, config_file=ConfigDefaults.options_file, perms_file=PermissionsDefaults.perms_file):
        self.players = {}
        self.the_voice_clients = {}
        self.locks = defaultdict(asyncio.Lock)
        self.voice_client_connect_lock = asyncio.Lock()
        self.voice_client_move_lock = asyncio.Lock()
=======
    def __init__(self, config_file=None, perms_file=None):
        if config_file is None:
            config_file = ConfigDefaults.options_file

        if perms_file is None:
            perms_file = PermissionsDefaults.perms_file

        self.players = {}
        self.exit_signal = None
        self.init_ok = False
        self.cached_app_info = None
        self.last_status = None
>>>>>>> 3aa47b67

        self.config = Config(config_file)
        self.permissions = Permissions(perms_file, grant_all=[self.config.owner_id])

        self.blacklist = set(load_file(self.config.blacklist_file))
        self.autoplaylist = load_file(self.config.auto_playlist_file)

        self.aiolocks = defaultdict(asyncio.Lock)
        self.downloader = downloader.Downloader(download_folder='audio_cache')

<<<<<<< HEAD
        self.exit_signal = None
        self.init_ok = False
        self.cached_client_id = None
=======
        self._setup_logging()
>>>>>>> 3aa47b67

        if not self.autoplaylist:
            log.warning("Autoplaylist is empty, disabling.")
            self.config.auto_playlist = False
        else:
            log.info("Loaded autoplaylist with {} entries".format(len(self.autoplaylist)))

<<<<<<< HEAD
=======
        if self.blacklist:
            log.debug("Loaded blacklist with {} entries".format(len(self.blacklist)))

>>>>>>> 3aa47b67
        # TODO: Do these properly
        ssd_defaults = {
            'last_np_msg': None,
            'auto_paused': False,
            'availability_paused': False
        }
        self.server_specific_data = defaultdict(ssd_defaults.copy)

        super().__init__()
        self.aiosession = aiohttp.ClientSession(loop=self.loop)
        self.http.user_agent += ' MusicBot/%s' % BOTVERSION

    def __del__(self):
        # These functions return futures but it doesn't matter
        try:    self.http.session.close()
        except: pass

        try:    self.aiosession.close()
        except: pass

        super().__init__()
        self.aiosession = aiohttp.ClientSession(loop=self.loop)
        self.http.user_agent += ' MusicBot/%s' % BOTVERSION

    # TODO: Add some sort of `denied` argument for a message to send when someone else tries to use it
    def owner_only(func):
        @wraps(func)
        async def wrapper(self, *args, **kwargs):
            # Only allow the owner to use these commands
            orig_msg = _get_variable('message')

            if not orig_msg or orig_msg.author.id == self.config.owner_id:
                # noinspection PyCallingNonCallable
                return await func(self, *args, **kwargs)
            else:
                raise exceptions.PermissionsError("only the owner can use this command", expire_in=30)

        return wrapper

    def dev_only(func):
        @wraps(func)
        async def wrapper(self, *args, **kwargs):
            orig_msg = _get_variable('message')

            if orig_msg.author.id in self.config.dev_ids:
                # noinspection PyCallingNonCallable
                return await func(self, *args, **kwargs)
            else:
                raise exceptions.PermissionsError("only dev users can use this command", expire_in=30)

        wrapper.dev_cmd = True
        return wrapper

    def ensure_appinfo(func):
        @wraps(func)
        async def wrapper(self, *args, **kwargs):
            await self._cache_app_info()
            # noinspection PyCallingNonCallable
            return await func(self, *args, **kwargs)

        return wrapper

    def _get_owner(self, *, server=None, voice=False):
            return discord.utils.find(
                lambda m: m.id == self.config.owner_id and (m.voice_channel if voice else True),
                server.members if server else self.get_all_members()
            )

    def _delete_old_audiocache(self, path=AUDIO_CACHE_PATH):
        try:
            shutil.rmtree(path)
            return True
        except:
            try:
                os.rename(path, path + '__')
            except:
                return False
            try:
                shutil.rmtree(path)
            except:
                os.rename(path + '__', path)
                return False

        return True

    def _setup_logging(self):
        if len(logging.getLogger(__package__).handlers) > 1:
            log.debug("Skipping logger setup, already set up")
            return

        shandler = logging.StreamHandler(stream=sys.stdout)
        shandler.setFormatter(colorlog.LevelFormatter(
            fmt = {
                'DEBUG': '{log_color}[{levelname}:{module}] {message}',
                'INFO': '{log_color}{message}',
                'WARNING': '{log_color}{levelname}: {message}',
                'ERROR': '{log_color}[{levelname}:{module}] {message}',
                'CRITICAL': '{log_color}[{levelname}:{module}] {message}',

                'EVERYTHING': '{log_color}[{levelname}:{module}] {message}',
                'NOISY': '{log_color}[{levelname}:{module}] {message}',
                'VOICEDEBUG': '{log_color}[{levelname}:{module}][{relativeCreated:.9f}] {message}',
                'FFMPEG': '{log_color}[{levelname}:{module}][{relativeCreated:.9f}] {message}'
            },
            log_colors = {
                'DEBUG':    'cyan',
                'INFO':     'white',
                'WARNING':  'yellow',
                'ERROR':    'red',
                'CRITICAL': 'bold_red',

                'EVERYTHING': 'white',
                'NOISY':      'white',
                'FFMPEG':     'bold_purple',
                'VOICEDEBUG': 'purple',
        },
            style = '{',
            datefmt = ''
        ))
        shandler.setLevel(self.config.debug_level)
        logging.getLogger(__package__).addHandler(shandler)

        log.debug("Set logging level to {}".format(self.config.debug_level_str))

        if self.config.debug_mode:
            dlogger = logging.getLogger('discord')
            dlogger.setLevel(logging.DEBUG)
            dhandler = logging.FileHandler(filename='logs/discord.log', encoding='utf-8', mode='w')
            dhandler.setFormatter(logging.Formatter('{asctime}:{levelname}:{name}: {message}', style='{'))
            dlogger.addHandler(dhandler)

    @staticmethod
    def _check_if_empty(vchannel: discord.Channel, *, excluding_me=True, excluding_deaf=False):
        def check(member):
            if excluding_me and member == vchannel.server.me:
                return False

            if excluding_deaf and any([member.deaf, member.self_deaf]):
                return False

            return True

        return not sum(1 for m in vchannel.voice_members if check(m))


    async def _join_startup_channels(self, channels, *, autosummon=True):
        joined_servers = set()
        channel_map = {c.server: c for c in channels}

        def _autopause(player):
            if self._check_if_empty(player.voice_client.channel):
                log.info("Initial autopause in empty channel")

                player.pause()
                self.server_specific_data[player.voice_client.channel.server]['auto_paused'] = True

        for server in self.servers:
            if server.unavailable or server in channel_map:
                continue

            if server.me.voice_channel:
                log.info("Found resumable voice channel {0.server.name}/{0.name}".format(server.me.voice_channel))
                channel_map[server] = server.me.voice_channel

            if autosummon:
                owner = self._get_owner(server=server, voice=True)
                if owner:
                    log.info("Found owner in \"{}\"".format(owner.voice_channel.name))
                    channel_map[server] = owner.voice_channel

        for server, channel in channel_map.items():
            if server in joined_servers:
                log.info("Already joined a channel in \"{}\", skipping".format(server.name))
                continue

            if channel and channel.type == discord.ChannelType.voice:
                log.info("Attempting to join {0.server.name}/{0.name}".format(channel))

                chperms = channel.permissions_for(server.me)

                if not chperms.connect:
                    log.info("Cannot join channel \"{}\", no permission.".format(channel.name))
                    continue

                elif not chperms.speak:
                    log.info("Will not join channel \"{}\", no permission to speak.".format(channel.name))
                    continue

                try:
                    player = await self.get_player(channel, create=True, deserialize=self.config.persistent_queue)
                    joined_servers.add(server)

                    log.info("Joined {0.server.name}/{0.name}".format(channel))

                    if player.is_stopped:
                        player.play()

                    if self.config.auto_playlist and not player.playlist.entries:
                        await self.on_player_finished_playing(player)
                        if self.config.auto_pause:
                            player.once('play', lambda player, **_: _autopause(player))

                except Exception:
                    log.debug("Error joining {0.server.name}/{0.name}".format(channel), exc_info=True)
                    log.error("Failed to join {0.server.name}/{0.name}".format(channel))

            elif channel:
                log.warning("Not joining {0.server.name}/{0.name}, that's a text channel.".format(channel))

            else:
                log.warning("Invalid channel thing: {}".format(channel))

    async def _wait_delete_msg(self, message, after):
        await asyncio.sleep(after)
        await self.safe_delete_message(message, quiet=True)

    # TODO: Check to see if I can just move this to on_message after the response check
    async def _manual_delete_check(self, message, *, quiet=False):
        if self.config.delete_invoking:
            await self.safe_delete_message(message, quiet=quiet)

    async def _check_ignore_non_voice(self, msg):
        vc = msg.server.me.voice_channel

        # If we've connected to a voice chat and we're in the same voice channel
        if not vc or vc == msg.author.voice_channel:
            return True
        else:
            raise exceptions.PermissionsError(
                "you cannot use this command when not in the voice channel (%s)" % vc.name, expire_in=30)

<<<<<<< HEAD
    async def generate_invite_link(self, *, permissions=None, server=None):
        if not self.cached_client_id:
            appinfo = await self.application_info()
            self.cached_client_id = appinfo.id

        return discord.utils.oauth_url(self.cached_client_id, permissions=permissions, server=server)

    async def get_voice_client(self, channel):
        if isinstance(channel, Object):
=======
    async def _cache_app_info(self, *, update=False):
        if not self.cached_app_info and not update and self.user.bot:
            log.debug("Caching app info")
            self.cached_app_info = await self.application_info()

        return self.cached_app_info


    async def remove_from_autoplaylist(self, song_url:str, *, ex:Exception=None, delete_from_ap=False):
        if song_url not in self.autoplaylist:
            log.debug("URL \"{}\" not in autoplaylist, ignoring".format(song_url))
            return

        async with self.aiolocks[_func_()]:
            self.autoplaylist.remove(song_url)
            log.info("Removing unplayable song from autoplaylist: %s" % song_url)

            with open(self.config.auto_playlist_removed_file, 'a', encoding='utf8') as f:
                f.write(
                    '# Entry removed {ctime}\n'
                    '# Reason: {ex}\n'
                    '{url}\n\n{sep}\n\n'.format(
                        ctime=time.ctime(),
                        ex=str(ex).replace('\n', '\n#' + ' ' * 10), # 10 spaces to line up with # Reason:
                        url=song_url,
                        sep='#' * 32
                ))

            if delete_from_ap:
                log.info("Updating autoplaylist")
                write_file(self.config.auto_playlist_file, self.autoplaylist)

    @ensure_appinfo
    async def generate_invite_link(self, *, permissions=discord.Permissions(70380544), server=None):
        return discord.utils.oauth_url(self.cached_app_info.id, permissions=permissions, server=server)


    async def join_voice_channel(self, channel):
        if isinstance(channel, discord.Object):
            channel = self.get_channel(channel.id)

        if getattr(channel, 'type', ChannelType.text) != ChannelType.voice:
            raise discord.InvalidArgument('Channel passed must be a voice channel')

        server = channel.server

        if self.is_voice_connected(server):
            raise discord.ClientException('Already connected to a voice channel in this server')

        def session_id_found(data):
            user_id = data.get('user_id')
            guild_id = data.get('guild_id')
            return user_id == self.user.id and guild_id == server.id

        log.voicedebug("(%s) creating futures", _func_())
        # register the futures for waiting
        session_id_future = self.ws.wait_for('VOICE_STATE_UPDATE', session_id_found)
        voice_data_future = self.ws.wait_for('VOICE_SERVER_UPDATE', lambda d: d.get('guild_id') == server.id)

        # "join" the voice channel
        log.voicedebug("(%s) setting voice state", _func_())
        await self.ws.voice_state(server.id, channel.id)

        log.voicedebug("(%s) waiting for session id", _func_())
        session_id_data = await asyncio.wait_for(session_id_future, timeout=15, loop=self.loop)

        # sometimes it gets stuck on this step.  Jake said to wait indefinitely.  To hell with that.
        log.voicedebug("(%s) waiting for voice data", _func_())
        data = await asyncio.wait_for(voice_data_future, timeout=15, loop=self.loop)

        kwargs = {
            'user': self.user,
            'channel': channel,
            'data': data,
            'loop': self.loop,
            'session_id': session_id_data.get('session_id'),
            'main_ws': self.ws
        }

        voice = discord.VoiceClient(**kwargs)
        try:
            log.voicedebug("(%s) connecting...", _func_())
            with aiohttp.Timeout(15):
                await voice.connect()

        except asyncio.TimeoutError as e:
            log.voicedebug("(%s) connection failed, disconnecting", _func_())
            try:
                await voice.disconnect()
            except:
                pass
            raise e

        log.voicedebug("(%s) connection successful", _func_())

        self.connection._add_voice_client(server.id, voice)
        return voice


    async def get_voice_client(self, channel: discord.Channel):
        if isinstance(channel, discord.Object):
>>>>>>> 3aa47b67
            channel = self.get_channel(channel.id)

        if getattr(channel, 'type', ChannelType.text) != ChannelType.voice:
            raise AttributeError('Channel passed must be a voice channel')

        async with self.aiolocks[_func_() + ':' + channel.server.id]:
            if self.is_voice_connected(channel.server):
                return self.voice_client_in(channel.server)

            vc = None
            t0 = t1 = 0
            tries = 5

            for attempt in range(1, tries+1):
                log.debug("Connection attempt {} to {}".format(attempt, channel.name))
                t0 = time.time()

                try:
                    vc = await self.join_voice_channel(channel)
                    t1 = time.time()
                    break

                except asyncio.TimeoutError:
                    log.warning("Failed to connect, retrying ({}/{})".format(attempt, tries))

                    # TODO: figure out if I need this or not
                    # try:
                    #     await self.ws.voice_state(channel.server.id, None)
                    # except:
                    #     pass

                except:
                    log.exception("Unknown error attempting to connect to voice")

                await asyncio.sleep(0.5)

            if not vc:
                log.critical("Voice client is unable to connect, restarting...")
                await self.restart()

            log.debug("Connected in {:0.1f}s".format(t1-t0))
            log.info("Connected to {}/{}".format(channel.server, channel))

            vc.ws._keep_alive.name = 'VoiceClient Keepalive'

            return vc

    async def reconnect_voice_client(self, server, *, sleep=0.1, channel=None):
        log.debug("Reconnecting voice client on \"{}\"{}".format(
            server, ' to "{}"'.format(channel.name) if channel else ''))

        async with self.aiolocks[_func_() + ':' + server.id]:
            vc = self.voice_client_in(server)

            if not (vc or channel):
                return

            _paused = False
            player = self.get_player_in(server)

            if player and player.is_playing:
                log.voicedebug("(%s) Pausing", _func_())

                player.pause()
                _paused = True

            log.voicedebug("(%s) Disconnecting", _func_())

            try:
                await vc.disconnect()
            except:
                pass

            if sleep:
                log.voicedebug("(%s) Sleeping for %s", _func_(), sleep)
                await asyncio.sleep(sleep)

            if player:
                log.voicedebug("(%s) Getting voice client", _func_())

                if not channel:
                    new_vc = await self.get_voice_client(vc.channel)
                else:
                    new_vc = await self.get_voice_client(channel)

                log.voicedebug("(%s) Swapping voice client", _func_())
                await player.reload_voice(new_vc)

                if player.is_paused and _paused:
                    log.voicedebug("Resuming")
                    player.resume()

        log.debug("Reconnected voice client on \"{}\"{}".format(
            server, ' to "{}"'.format(channel.name) if channel else ''))

    async def disconnect_voice_client(self, server):
        vc = self.voice_client_in(server)
        if not vc:
            return

        if server.id in self.players:
            self.players.pop(server.id).kill()

        await vc.disconnect()

    async def disconnect_all_voice_clients(self):
        for vc in list(self.voice_clients).copy():
            await self.disconnect_voice_client(vc.channel.server)

    async def set_voice_state(self, vchannel, *, mute=False, deaf=False):
        if isinstance(vchannel, discord.Object):
            vchannel = self.get_channel(vchannel.id)

        if getattr(vchannel, 'type', ChannelType.text) != ChannelType.voice:
            raise AttributeError('Channel passed must be a voice channel')

        await self.ws.voice_state(vchannel.server.id, vchannel.id, mute, deaf)
        # I hope I don't have to set the channel here
        # instead of waiting for the event to update it

    def get_player_in(self, server: discord.Server) -> MusicPlayer:
        return self.players.get(server.id)

    async def get_player(self, channel, create=False, *, deserialize=False) -> MusicPlayer:
        server = channel.server

        async with self.aiolocks[_func_() + ':' + server.id]:
            if deserialize:
                voice_client = await self.get_voice_client(channel)
                player = await self.deserialize_queue(server, voice_client)

                if player:
                    log.debug("Created player via deserialization for server %s with %s entries", server.id, len(player.playlist))
                    # Since deserializing only happens when the bot starts, I should never need to reconnect
                    return self._init_player(player, server=server)

            if server.id not in self.players:
                if not create:
                    raise exceptions.CommandError(
                        'The bot is not in a voice channel.  '
                        'Use %ssummon to summon it to your voice channel.' % self.config.command_prefix)

                voice_client = await self.get_voice_client(channel)

                playlist = Playlist(self)
                player = MusicPlayer(self, voice_client, playlist)
                self._init_player(player, server=server)

            async with self.aiolocks[self.reconnect_voice_client.__name__ + ':' + server.id]:
                if self.players[server.id].voice_client not in self.voice_clients:
                    log.debug("Reconnect required for voice client in {}".format(server.name))
                    await self.reconnect_voice_client(server, channel=channel)

        return self.players[server.id]

    def _init_player(self, player, *, server=None):
        player = player.on('play', self.on_player_play) \
                       .on('resume', self.on_player_resume) \
                       .on('pause', self.on_player_pause) \
                       .on('stop', self.on_player_stop) \
                       .on('finished-playing', self.on_player_finished_playing) \
                       .on('entry-added', self.on_player_entry_added) \
                       .on('error', self.on_player_error)

        player.skip_state = SkipState()

        if server:
            self.players[server.id] = player

        return player

    async def on_player_play(self, player, entry):
        await self.update_now_playing_status(entry)
        player.skip_state.reset()

        # This is the one event where its ok to serialize autoplaylist entries
        await self.serialize_queue(player.voice_client.channel.server)

        channel = entry.meta.get('channel', None)
        author = entry.meta.get('author', None)

        if channel and author:
            last_np_msg = self.server_specific_data[channel.server]['last_np_msg']
            if last_np_msg and last_np_msg.channel == channel:

                async for lmsg in self.logs_from(channel, limit=1):
                    if lmsg != last_np_msg and last_np_msg:
                        await self.safe_delete_message(last_np_msg)
                        self.server_specific_data[channel.server]['last_np_msg'] = None
                    break  # This is probably redundant

            if self.config.now_playing_mentions:
                newmsg = '%s - your song **%s** is now playing in %s!' % (
                    entry.meta['author'].mention, entry.title, player.voice_client.channel.name)
            else:
                newmsg = 'Now playing in %s: **%s**' % (
                    player.voice_client.channel.name, entry.title)

            if self.server_specific_data[channel.server]['last_np_msg']:
                self.server_specific_data[channel.server]['last_np_msg'] = await self.safe_edit_message(last_np_msg, newmsg, send_if_fail=True)
            else:
                self.server_specific_data[channel.server]['last_np_msg'] = await self.safe_send_message(channel, newmsg)

        # TODO: Check channel voice state?

    async def on_player_resume(self, player, entry, **_):
        await self.update_now_playing_status(entry)

    async def on_player_pause(self, player, entry, **_):
        await self.update_now_playing_status(entry, True)
        # await self.serialize_queue(player.voice_client.channel.server)

    async def on_player_stop(self, player, **_):
        await self.update_now_playing_status()

    async def on_player_finished_playing(self, player, **_):
        if not player.playlist.entries and not player.current_entry and self.config.auto_playlist:
            while self.autoplaylist:
                random.shuffle(self.autoplaylist)
                song_url = random.choice(self.autoplaylist)

                info = {}

                try:
                    info = await self.downloader.extract_info(player.playlist.loop, song_url, download=False, process=False)
                except downloader.youtube_dl.utils.DownloadError as e:
                    if 'YouTube said:' in e.args[0]:
                        # url is bork, remove from list and put in removed list
                        log.error("Error processing youtube url:\n{}".format(e.args[0]))

                    else:
                        # Probably an error from a different extractor, but I've only seen youtube's
                        log.error("Error processing \"{url}\": {ex}".format(url=song_url, ex=e))

                    await self.remove_from_autoplaylist(song_url, ex=e, delete_from_ap=True)
                    continue

                except Exception as e:
                    log.error("Error processing \"{url}\": {ex}".format(url=song_url, ex=e))
                    log.exception()

                    self.autoplaylist.remove(song_url)
                    continue

                if info.get('entries', None):  # or .get('_type', '') == 'playlist'
                    log.debug("Playlist found but is unsupported at this time, skipping.")
                    # TODO: Playlist expansion

                # Do I check the initial conditions again?
                # not (not player.playlist.entries and not player.current_entry and self.config.auto_playlist)

                try:
                    await player.playlist.add_entry(song_url, channel=None, author=None)
                except exceptions.ExtractionError as e:
                    log.error("Error adding song from autoplaylist: {}".format(e))
                    log.debug('', exc_info=True)
                    continue

                break

            if not self.autoplaylist:
                # TODO: When I add playlist expansion, make sure that's not happening during this check
                log.warning("No playable songs in the autoplaylist, disabling.")
                self.config.auto_playlist = False

        else: # Don't serialize for autoplaylist events
            await self.serialize_queue(player.voice_client.channel.server)

    async def on_player_entry_added(self, player, playlist, entry, **_):
        if entry.meta.get('author') and entry.meta.get('channel'):
            await self.serialize_queue(player.voice_client.channel.server)

    async def on_player_error(self, player, entry, ex, **_):
        if 'channel' in entry.meta:
            await self.safe_send_message(
                entry.meta['channel'],
                "```\nError from FFmpeg:\n{}\n```".format(ex)
            )
        else:
            log.exception("Player error", exc_info=ex)

    async def update_now_playing_status(self, entry=None, is_paused=False):
        game = None

        if self.user.bot:
            activeplayers = sum(1 for p in self.players.values() if p.is_playing)
            if activeplayers > 1:
                game = discord.Game(name="music on %s servers" % activeplayers)
                entry = None

            elif activeplayers == 1:
                player = discord.utils.get(self.players.values(), is_playing=True)
                entry = player.current_entry

        if entry:
            prefix = u'\u275A\u275A ' if is_paused else ''

            name = u'{}{}'.format(prefix, entry.title)[:128]
            game = discord.Game(name=name)

        async with self.aiolocks[_func_()]:
            if game != self.last_status:
                await self.change_presence(game=game)
                self.last_status = game

    async def update_now_playing_message(self, server, message, *, channel=None):
        lnp = self.server_specific_data[server]['last_np_msg']
        m = None

        if message is None and lnp:
            await self.safe_delete_message(lnp, quiet=True)

        elif lnp: # If there was a previous lp message
            oldchannel = lnp.channel

            if lnp.channel == oldchannel: # If we have a channel to update it in
                async for lmsg in self.logs_from(channel, limit=1):
                    if lmsg != lnp and lnp: # If we need to resend it
                        await self.safe_delete_message(lnp, quiet=True)
                        m = await self.safe_send_message(channel, message, quiet=True)
                    else:
                        m = await self.safe_edit_message(lnp, message, send_if_fail=True, quiet=False)

            elif channel: # If we have a new channel to send it to
                await self.safe_delete_message(lnp, quiet=True)
                m = await self.safe_send_message(channel, message, quiet=True)

            else: # we just resend it in the old channel
                await self.safe_delete_message(lnp, quiet=True)
                m = await self.safe_send_message(oldchannel, message, quiet=True)

        elif channel: # No previous message
            m = await self.safe_send_message(channel, message, quiet=True)

        self.server_specific_data[server]['last_np_msg'] = m


    async def serialize_queue(self, server, *, dir=None):
        """
        Serialize the current queue for a server's player to json.
        """

        player = self.get_player_in(server)
        if not player:
            return

        if dir is None:
            dir = 'data/%s/queue.json' % server.id

        async with self.aiolocks['queue_serialization'+':'+server.id]:
            log.debug("Serializing queue for %s", server.id)

            with open(dir, 'w', encoding='utf8') as f:
                f.write(player.serialize(sort_keys=True))

    async def serialize_all_queues(self, *, dir=None):
        coros = [self.serialize_queue(s, dir=dir) for s in self.servers]
        await asyncio.gather(*coros, return_exceptions=True)

    async def deserialize_queue(self, server, voice_client, playlist=None, *, dir=None) -> MusicPlayer:
        """
        Deserialize a saved queue for a server into a MusicPlayer.  If no queue is saved, returns None.
        """

        if playlist is None:
            playlist = Playlist(self)

        if dir is None:
            dir = 'data/%s/queue.json' % server.id

        async with self.aiolocks['queue_serialization' + ':' + server.id]:
            if not os.path.isfile(dir):
                return None

            log.debug("Deserializing queue for %s", server.id)

            with open(dir, 'r', encoding='utf8') as f:
                data = f.read()

        return MusicPlayer.from_json(data, self, voice_client, playlist)

    @ensure_appinfo
    async def _on_ready_sanity_checks(self):
        # Ensure folders exist
        await self._scheck_ensure_env()

        # Server permissions check
        await self._scheck_server_permissions()

        # playlists in autoplaylist
        await self._scheck_autoplaylist()

        # config/permissions async validate?
        await self._scheck_configs()


    async def _scheck_ensure_env(self):
        log.debug("Ensuring data folders exist")
        for server in self.servers:
            pathlib.Path('data/%s/' % server.id).mkdir(exist_ok=True)

        with open('data/server_names.txt', 'w', encoding='utf8') as f:
            for server in sorted(self.servers, key=lambda s:int(s.id)):
                f.write('{:<22} {}\n'.format(server.id, server.name))

        if not self.config.save_videos and os.path.isdir(AUDIO_CACHE_PATH):
            if self._delete_old_audiocache():
                log.debug("Deleted old audio cache")
            else:
                log.debug("Could not delete old audio cache, moving on.")


    async def _scheck_server_permissions(self):
        log.debug("Checking server permissions")
        pass # TODO

    async def _scheck_autoplaylist(self):
        log.debug("Auditing autoplaylist")
        pass # TODO

    async def _scheck_configs(self):
        log.debug("Validating config")
        await self.config.async_validate(self)

        log.debug("Validating permissions config")
        await self.permissions.async_validate(self)



#######################################################################################################################


    async def safe_send_message(self, dest, content, **kwargs):
        tts = kwargs.pop('tts', False)
        quiet = kwargs.pop('quiet', False)
        expire_in = kwargs.pop('expire_in', 0)
        allow_none = kwargs.pop('allow_none', True)
        also_delete = kwargs.pop('also_delete', None)

        msg = None
        lfunc = log.debug if quiet else log.warning

        try:
            if content is not None or allow_none:
                msg = await self.send_message(dest, content, tts=tts)

        except discord.Forbidden:
            lfunc("Cannot send message to \"%s\", no permission", dest.name)

        except discord.NotFound:
            lfunc("Cannot send message to \"%s\", invalid channel?", dest.name)

        except discord.HTTPException:
            if len(content) > DISCORD_MSG_CHAR_LIMIT:
                lfunc("Message is over the message size limit (%s)", DISCORD_MSG_CHAR_LIMIT)
            else:
                lfunc("Failed to send message")
                log.noise("Got HTTPException trying to send message to %s: %s", dest, content)

        finally:
            if msg and expire_in:
                asyncio.ensure_future(self._wait_delete_msg(msg, expire_in))

            if also_delete and isinstance(also_delete, discord.Message):
                asyncio.ensure_future(self._wait_delete_msg(also_delete, expire_in))

        return msg

    async def safe_delete_message(self, message, *, quiet=False):
        lfunc = log.debug if quiet else log.warning

        try:
            return await self.delete_message(message)

        except discord.Forbidden:
            lfunc("Cannot delete message \"{}\", no permission".format(message.clean_content))

        except discord.NotFound:
            lfunc("Cannot delete message \"{}\", message not found".format(message.clean_content))

    async def safe_edit_message(self, message, new, *, send_if_fail=False, quiet=False):
        lfunc = log.debug if quiet else log.warning

        try:
            return await self.edit_message(message, new)

        except discord.NotFound:
            lfunc("Cannot edit message \"{}\", message not found".format(message.clean_content))
            if send_if_fail:
                lfunc("Sending message instead")
                return await self.safe_send_message(message.channel, new)

    async def send_typing(self, destination):
        try:
            return await super().send_typing(destination)
        except discord.Forbidden:
            log.warning("Could not send typing to {}, no permission".format(destination))

    async def edit_profile(self, **fields):
        if self.user.bot:
            return await super().edit_profile(**fields)
        else:
            return await super().edit_profile(self.config._password,**fields)


    async def restart(self):
        self.exit_signal = exceptions.RestartSignal()
        await self.logout()

    def restart_threadsafe(self):
        asyncio.run_coroutine_threadsafe(self.restart(), self.loop)

    def _cleanup(self):
        try:
            self.loop.run_until_complete(self.logout())
        except: pass

        pending = asyncio.Task.all_tasks()
        gathered = asyncio.gather(*pending)

        try:
            gathered.cancel()
            self.loop.run_until_complete(gathered)
            gathered.exception()
        except: pass

    # noinspection PyMethodOverriding
    def run(self):
        try:
            self.loop.run_until_complete(self.start(*self.config.auth))

        except discord.errors.LoginFailure:
            # Add if token, else
            raise exceptions.HelpfulError(
                "Bot cannot login, bad credentials.",
                "Fix your %s in the options file.  "
                "Remember that each field should be on their own line."
                % ['shit', 'Token', 'Email/Password', 'Credentials'][len(self.config.auth)]
            ) #     ^^^^ In theory self.config.auth should never have no items

        finally:
            try:
                self._cleanup()
            except Exception:
                log.error("Error in cleanup", exc_info=True)

            self.loop.close()
            if self.exit_signal:
                raise self.exit_signal

    async def logout(self):
        await self.disconnect_all_voice_clients()
        return await super().logout()

    async def on_error(self, event, *args, **kwargs):
        ex_type, ex, stack = sys.exc_info()

        if ex_type == exceptions.HelpfulError:
            log.error("Exception in {}:\n{}".format(event, ex.message))

            await asyncio.sleep(2)  # don't ask
            await self.logout()

        elif issubclass(ex_type, exceptions.Signal):
            self.exit_signal = ex_type
            await self.logout()

        else:
            log.error("Exception in {}".format(event), exc_info=True)

    async def on_resumed(self):
        log.info("\nReconnected to discord.\n")

    async def on_ready(self):
        dlogger = logging.getLogger('discord')
        for h in dlogger.handlers:
            if getattr(h, 'terminator', None) == '':
                dlogger.removeHandler(h)
                print()

        log.debug("Connection established, ready to go.")

        self.ws._keep_alive.name = 'Gateway Keepalive'

        if self.init_ok:
            log.debug("Received additional READY event, may have failed to resume")
            return

        await self._on_ready_sanity_checks()
        print()

        log.info('Connected!  Musicbot v{}\n'.format(BOTVERSION))

        self.init_ok = True

<<<<<<< HEAD
        self.safe_print("Bot:   %s/%s#%s" % (self.user.id, self.user.name, self.user.discriminator))
=======
        ################################

        log.info("Bot:   {0}/{1}#{2}{3}".format(
            self.user.id,
            self.user.name,
            self.user.discriminator,
            ' [BOT]' if self.user.bot else ' [Userbot]'
        ))
>>>>>>> 3aa47b67

        owner = self._get_owner(voice=True) or self._get_owner()
        if owner and self.servers:
            log.info("Owner: {0}/{1}#{2}\n".format(
                owner.id,
                owner.name,
                owner.discriminator
            ))

            log.info('Server List:')
            [log.info(' - ' + s.name) for s in self.servers]

        elif self.servers:
            log.warning("Owner could not be found on any server (id: %s)\n" % self.config.owner_id)

            log.info('Server List:')
            [log.info(' - ' + s.name) for s in self.servers]

        else:
<<<<<<< HEAD
            print("Owner unknown, bot is not on any servers.")
            if self.user.bot:
                print("\nTo make the bot join a server, paste this link in your browser.")
                print("Note: You should be logged into your main account and have \n"
                      "manage server permissions on the server you want the bot to join.\n")
                print("    " + await self.generate_invite_link())
=======
            log.warning("Owner unknown, bot is not on any servers.")
            if self.user.bot:
                log.warning(
                    "To make the bot join a server, paste this link in your browser. \n"
                    "Note: You should be logged into your main account and have \n"
                    "manage server permissions on the server you want the bot to join.\n"
                    "  " + await self.generate_invite_link()
                )
>>>>>>> 3aa47b67

        print(flush=True)

        if self.config.bound_channels:
            chlist = set(self.get_channel(i) for i in self.config.bound_channels if i)
            chlist.discard(None)

            invalids = set()
            invalids.update(c for c in chlist if c.type == discord.ChannelType.voice)

            chlist.difference_update(invalids)
            self.config.bound_channels.difference_update(invalids)

            if chlist:
                log.info("Bound to text channels:")
                [log.info(' - {}/{}'.format(ch.server.name.strip(), ch.name.strip())) for ch in chlist if ch]
            else:
                print("Not bound to any text channels")

            if invalids and self.config.debug_mode:
                print(flush=True)
                log.info("Not binding to voice channels:")
                [log.info(' - {}/{}'.format(ch.server.name.strip(), ch.name.strip())) for ch in invalids if ch]

            print(flush=True)

        else:
            log.info("Not bound to any text channels")

        if self.config.autojoin_channels:
            chlist = set(self.get_channel(i) for i in self.config.autojoin_channels if i)
            chlist.discard(None)

            invalids = set()
            invalids.update(c for c in chlist if c.type == discord.ChannelType.text)

            chlist.difference_update(invalids)
            self.config.autojoin_channels.difference_update(invalids)

            if chlist:
                log.info("Autojoining voice chanels:")
                [log.info(' - {}/{}'.format(ch.server.name.strip(), ch.name.strip())) for ch in chlist if ch]
            else:
                log.info("Not autojoining any voice channels")

            if invalids and self.config.debug_mode:
                print(flush=True)
                log.info("Cannot autojoin text channels:")
                [log.info(' - {}/{}'.format(ch.server.name.strip(), ch.name.strip())) for ch in invalids if ch]

            autojoin_channels = chlist

        else:
            log.info("Not autojoining any voice channels")
            autojoin_channels = set()

        print(flush=True)
        log.info("Options:")

        log.info("  Command prefix: " + self.config.command_prefix)
        log.info("  Default volume: {}%".format(int(self.config.default_volume * 100)))
        log.info("  Skip threshold: {} votes or {}%".format(
            self.config.skips_required, fixg(self.config.skip_ratio_required * 100)))
        log.info("  Now Playing @mentions: " + ['Disabled', 'Enabled'][self.config.now_playing_mentions])
        log.info("  Auto-Summon: " + ['Disabled', 'Enabled'][self.config.auto_summon])
        log.info("  Auto-Playlist: " + ['Disabled', 'Enabled'][self.config.auto_playlist])
        log.info("  Auto-Pause: " + ['Disabled', 'Enabled'][self.config.auto_pause])
        log.info("  Delete Messages: " + ['Disabled', 'Enabled'][self.config.delete_messages])
        if self.config.delete_messages:
            log.info("    Delete Invoking: " + ['Disabled', 'Enabled'][self.config.delete_invoking])
        log.info("  Debug Mode: " + ['Disabled', 'Enabled'][self.config.debug_mode])
        log.info("  Downloaded songs will be " + ['deleted', 'saved'][self.config.save_videos])
        print(flush=True)

        # maybe option to leave the ownerid blank and generate a random command for the owner to use
        # wait_for_message is pretty neato

        await self._join_startup_channels(autojoin_channels, autosummon=self.config.auto_summon)

        # t-t-th-th-that's all folks!

    async def cmd_help(self, command=None):
        """
        Usage:
            {command_prefix}help [command]

        Prints a help message.
        If a command is specified, it prints a help message for that command.
        Otherwise, it lists the available commands.
        """

        if command:
            cmd = getattr(self, 'cmd_' + command, None)
            if cmd and not hasattr(cmd, 'dev_cmd'):
                return Response(
                    "```\n{}```".format(
                        dedent(cmd.__doc__)
                    ).format(command_prefix=self.config.command_prefix),
                    delete_after=60
                )
            else:
                return Response("No such command", delete_after=10)

        else:
            helpmsg = "**Available commands**\n```"
            commands = []

            for att in dir(self):
                if att.startswith('cmd_') and att != 'cmd_help' and not hasattr(getattr(self, att), 'dev_cmd'):
                    command_name = att.replace('cmd_', '').lower()
                    commands.append("{}{}".format(self.config.command_prefix, command_name))

            helpmsg += ", ".join(commands)
            helpmsg += "```\n<https://github.com/SexualRhinoceros/MusicBot/wiki/Commands-list>"
            helpmsg += "You can also use `{}help x` for more info about each command.".format(self.config.command_prefix)

            return Response(helpmsg, reply=True, delete_after=60)

    async def cmd_blacklist(self, message, user_mentions, option, something):
        """
        Usage:
            {command_prefix}blacklist [ + | - | add | remove ] @UserName [@UserName2 ...]

        Add or remove users to the blacklist.
        Blacklisted users are forbidden from using bot commands.
        """

        if not user_mentions:
            raise exceptions.CommandError("No users listed.", expire_in=20)

        if option not in ['+', '-', 'add', 'remove']:
            raise exceptions.CommandError(
                'Invalid option "%s" specified, use +, -, add, or remove' % option, expire_in=20
            )

        for user in user_mentions.copy():
            if user.id == self.config.owner_id:
                print("[Commands:Blacklist] The owner cannot be blacklisted.")
                user_mentions.remove(user)

        old_len = len(self.blacklist)

        if option in ['+', 'add']:
            self.blacklist.update(user.id for user in user_mentions)

            write_file(self.config.blacklist_file, self.blacklist)

            return Response(
                '%s users have been added to the blacklist' % (len(self.blacklist) - old_len),
                reply=True, delete_after=10
            )

        else:
            if self.blacklist.isdisjoint(user.id for user in user_mentions):
                return Response('none of those users are in the blacklist.', reply=True, delete_after=10)

            else:
                self.blacklist.difference_update(user.id for user in user_mentions)
                write_file(self.config.blacklist_file, self.blacklist)

                return Response(
                    '%s users have been removed from the blacklist' % (old_len - len(self.blacklist)),
                    reply=True, delete_after=10
                )

    async def cmd_id(self, author, user_mentions):
        """
        Usage:
            {command_prefix}id [@user]

        Tells the user their id or the id of another user.
        """
        if not user_mentions:
            return Response('your id is `%s`' % author.id, reply=True, delete_after=35)
        else:
            usr = user_mentions[0]
            return Response("%s's id is `%s`" % (usr.name, usr.id), reply=True, delete_after=35)

    @owner_only
    async def cmd_joinserver(self, message, server_link=None):
        """
        Usage:
            {command_prefix}joinserver invite_link

        Asks the bot to join a server.  Note: Bot accounts cannot use invite links.
        """

        if self.user.bot:
            url = await self.generate_invite_link()
            return Response(
<<<<<<< HEAD
                "Bot accounts can't use invite links!  Click here to invite me: \n{}".format(url),
=======
                "Bot accounts can't use invite links!  Click here to add me to a server: \n{}".format(url),
>>>>>>> 3aa47b67
                reply=True, delete_after=30
            )

        try:
            if server_link:
                await self.accept_invite(server_link)
                return Response("\N{THUMBS UP SIGN}")

        except:
            raise exceptions.CommandError('Invalid URL provided:\n{}\n'.format(server_link), expire_in=30)

    async def cmd_play(self, player, channel, author, permissions, leftover_args, song_url):
        """
        Usage:
            {command_prefix}play song_link
            {command_prefix}play text to search for

        Adds the song to the playlist.  If a link is not provided, the first
        result from a youtube search is added to the queue.
        """

        song_url = song_url.strip('<>')

        if permissions.max_songs and player.playlist.count_for_user(author) >= permissions.max_songs:
            raise exceptions.PermissionsError(
                "You have reached your enqueued song limit (%s)" % permissions.max_songs, expire_in=30
            )

        await self.send_typing(channel)

        if leftover_args:
            song_url = ' '.join([song_url, *leftover_args])

        try:
            info = await self.downloader.extract_info(player.playlist.loop, song_url, download=False, process=False)
        except Exception as e:
            raise exceptions.CommandError(e, expire_in=30)

        if not info:
            raise exceptions.CommandError(
                "That video cannot be played.  Try using the {}stream command.".format(self.config.command_prefix),
                expire_in=30
            )

        # abstract the search handling away from the user
        # our ytdl options allow us to use search strings as input urls
        if info.get('url', '').startswith('ytsearch'):
            # print("[Command:play] Searching for \"%s\"" % song_url)
            info = await self.downloader.extract_info(
                player.playlist.loop,
                song_url,
                download=False,
                process=True,    # ASYNC LAMBDAS WHEN
                on_error=lambda e: asyncio.ensure_future(
                    self.safe_send_message(channel, "```\n%s\n```" % e, expire_in=120), loop=self.loop),
                retry_on_error=True
            )

            if not info:
                raise exceptions.CommandError(
                    "Error extracting info from search string, youtubedl returned no data.  "
                    "You may need to restart the bot if this continues to happen.", expire_in=30
                )

            if not all(info.get('entries', [])):
                # empty list, no data
                log.debug("Got empty list, no data")
                return

            # TODO: handle 'webpage_url' being 'ytsearch:...' or extractor type
            song_url = info['entries'][0]['webpage_url']
            info = await self.downloader.extract_info(player.playlist.loop, song_url, download=False, process=False)
            # Now I could just do: return await self.cmd_play(player, channel, author, song_url)
            # But this is probably fine

        # TODO: Possibly add another check here to see about things like the bandcamp issue
        # TODO: Where ytdl gets the generic extractor version with no processing, but finds two different urls

        if 'entries' in info:
            # I have to do exe extra checks anyways because you can request an arbitrary number of search results
            if not permissions.allow_playlists and ':search' in info['extractor'] and len(info['entries']) > 1:
                raise exceptions.PermissionsError("You are not allowed to request playlists", expire_in=30)

            # The only reason we would use this over `len(info['entries'])` is if we add `if _` to this one
            num_songs = sum(1 for _ in info['entries'])

            if permissions.max_playlist_length and num_songs > permissions.max_playlist_length:
                raise exceptions.PermissionsError(
                    "Playlist has too many entries (%s > %s)" % (num_songs, permissions.max_playlist_length),
                    expire_in=30
                )

            # This is a little bit weird when it says (x + 0 > y), I might add the other check back in
            if permissions.max_songs and player.playlist.count_for_user(author) + num_songs > permissions.max_songs:
                raise exceptions.PermissionsError(
                    "Playlist entries + your already queued songs reached limit (%s + %s > %s)" % (
                        num_songs, player.playlist.count_for_user(author), permissions.max_songs),
                    expire_in=30
                )

            if info['extractor'].lower() in ['youtube:playlist', 'soundcloud:set', 'bandcamp:album']:
                try:
                    return await self._cmd_play_playlist_async(player, channel, author, permissions, song_url, info['extractor'])
                except exceptions.CommandError:
                    raise
                except Exception as e:
                    log.error("Error queuing playlist", exc_info=True)
                    raise exceptions.CommandError("Error queuing playlist:\n%s" % e, expire_in=30)

            t0 = time.time()

            # My test was 1.2 seconds per song, but we maybe should fudge it a bit, unless we can
            # monitor it and edit the message with the estimated time, but that's some ADVANCED SHIT
            # I don't think we can hook into it anyways, so this will have to do.
            # It would probably be a thread to check a few playlists and get the speed from that
            # Different playlists might download at different speeds though
            wait_per_song = 1.2

            procmesg = await self.safe_send_message(
                channel,
                'Gathering playlist information for {} songs{}'.format(
                    num_songs,
                    ', ETA: {} seconds'.format(fixg(
                        num_songs * wait_per_song)) if num_songs >= 10 else '.'))

            # We don't have a pretty way of doing this yet.  We need either a loop
            # that sends these every 10 seconds or a nice context manager.
            await self.send_typing(channel)

            # TODO: I can create an event emitter object instead, add event functions, and every play list might be asyncified
            #       Also have a "verify_entry" hook with the entry as an arg and returns the entry if its ok

            entry_list, position = await player.playlist.import_from(song_url, channel=channel, author=author)

            tnow = time.time()
            ttime = tnow - t0
            listlen = len(entry_list)
            drop_count = 0

            if permissions.max_song_length:
                for e in entry_list.copy():
                    if e.duration > permissions.max_song_length:
                        player.playlist.entries.remove(e)
                        entry_list.remove(e)
                        drop_count += 1
                        # Im pretty sure there's no situation where this would ever break
                        # Unless the first entry starts being played, which would make this a race condition
                if drop_count:
                    print("Dropped %s songs" % drop_count)

            log.info("Processed {} songs in {} seconds at {:.2f}s/song, {:+.2g}/song from expected ({}s)".format(
                listlen,
                fixg(ttime),
                ttime / listlen if listlen else 0,
                ttime / listlen - wait_per_song if listlen - wait_per_song else 0,
                fixg(wait_per_song * num_songs))
            )

            await self.safe_delete_message(procmesg)

            if not listlen - drop_count:
                raise exceptions.CommandError(
                    "No songs were added, all songs were over max duration (%ss)" % permissions.max_song_length,
                    expire_in=30
                )

            reply_text = "Enqueued **%s** songs to be played. Position in queue: %s"
            btext = str(listlen - drop_count)

        else:
            if permissions.max_song_length and info.get('duration', 0) > permissions.max_song_length:
                raise exceptions.PermissionsError(
                    "Song duration exceeds limit (%s > %s)" % (info['duration'], permissions.max_song_length),
                    expire_in=30
                )

            try:
                entry, position = await player.playlist.add_entry(song_url, channel=channel, author=author)

            except exceptions.WrongEntryTypeError as e:
                if e.use_url == song_url:
                    log.warning("Determined incorrect entry type, but suggested url is the same.  Help.")

                log.debug("Assumed url \"%s\" was a single entry, was actually a playlist" % song_url)
                log.debug("Using \"%s\" instead" % e.use_url)

                return await self.cmd_play(player, channel, author, permissions, leftover_args, e.use_url)

            reply_text = "Enqueued **%s** to be played. Position in queue: %s"
            btext = entry.title

        if position == 1 and player.is_stopped:
            position = 'Up next!'
            reply_text %= (btext, position)

        else:
            try:
                time_until = await player.playlist.estimate_time_until(position, player)
                reply_text += ' - estimated time until playing: %s'
            except:
                traceback.print_exc()
                time_until = ''

            reply_text %= (btext, position, ftimedelta(time_until))

        return Response(reply_text, delete_after=30)

    async def _cmd_play_playlist_async(self, player, channel, author, permissions, playlist_url, extractor_type):
        """
        Secret handler to use the async wizardry to make playlist queuing non-"blocking"
        """

        await self.send_typing(channel)
        info = await self.downloader.extract_info(player.playlist.loop, playlist_url, download=False, process=False)

        if not info:
            raise exceptions.CommandError("That playlist cannot be played.")

        num_songs = sum(1 for _ in info['entries'])
        t0 = time.time()

        busymsg = await self.safe_send_message(
            channel, "Processing %s songs..." % num_songs)  # TODO: From playlist_title
        await self.send_typing(channel)

        entries_added = 0
        if extractor_type == 'youtube:playlist':
            try:
                entries_added = await player.playlist.async_process_youtube_playlist(
                    playlist_url, channel=channel, author=author)
                # TODO: Add hook to be called after each song
                # TODO: Add permissions

            except Exception:
                log.error("Error processing playlist", exc_info=True)
                raise exceptions.CommandError('Error handling playlist %s queuing.' % playlist_url, expire_in=30)

        elif extractor_type.lower() in ['soundcloud:set', 'bandcamp:album']:
            try:
                entries_added = await player.playlist.async_process_sc_bc_playlist(
                    playlist_url, channel=channel, author=author)
                # TODO: Add hook to be called after each song
                # TODO: Add permissions

            except Exception:
                log.error("Error processing playlist", exc_info=True)
                raise exceptions.CommandError('Error handling playlist %s queuing.' % playlist_url, expire_in=30)


        songs_processed = len(entries_added)
        drop_count = 0
        skipped = False

        if permissions.max_song_length:
            for e in entries_added.copy():
                if e.duration > permissions.max_song_length:
                    try:
                        player.playlist.entries.remove(e)
                        entries_added.remove(e)
                        drop_count += 1
                    except:
                        pass

            if drop_count:
                log.debug("Dropped %s songs" % drop_count)

            if player.current_entry and player.current_entry.duration > permissions.max_song_length:
                await self.safe_delete_message(self.server_specific_data[channel.server]['last_np_msg'])
                self.server_specific_data[channel.server]['last_np_msg'] = None
                skipped = True
                player.skip()
                entries_added.pop()

        await self.safe_delete_message(busymsg)

        songs_added = len(entries_added)
        tnow = time.time()
        ttime = tnow - t0
        wait_per_song = 1.2
        # TODO: actually calculate wait per song in the process function and return that too

        # This is technically inaccurate since bad songs are ignored but still take up time
        log.info("Processed {}/{} songs in {} seconds at {:.2f}s/song, {:+.2g}/song from expected ({}s)".format(
            songs_processed,
            num_songs,
            fixg(ttime),
            ttime / num_songs if num_songs else 0,
            ttime / num_songs - wait_per_song if num_songs - wait_per_song else 0,
            fixg(wait_per_song * num_songs))
        )

        if not songs_added:
            basetext = "No songs were added, all songs were over max duration (%ss)" % permissions.max_song_length
            if skipped:
                basetext += "\nAdditionally, the current song was skipped for being too long."

            raise exceptions.CommandError(basetext, expire_in=30)

        return Response("Enqueued {} songs to be played in {} seconds".format(
            songs_added, fixg(ttime, 1)), delete_after=30)

    async def cmd_stream(self, player, channel, author, permissions, song_url):
        """
        Usage:
            {command_prefix}stream song_link

        Enqueue a media stream.
        This could mean an actual stream like Twitch or shoutcast, or simply streaming
        media without predownloading it.  Note: FFmpeg is notoriously bad at handling
        streams, especially on poor connections.  You have been warned.
        """

        song_url = song_url.strip('<>')

        if permissions.max_songs and player.playlist.count_for_user(author) >= permissions.max_songs:
            raise exceptions.PermissionsError(
                "You have reached your enqueued song limit (%s)" % permissions.max_songs, expire_in=30
            )

        await self.send_typing(channel)
        await player.playlist.add_stream_entry(song_url, channel=channel, author=author)

        return Response(":+1:", delete_after=6)

    async def cmd_search(self, player, channel, author, permissions, leftover_args):
        """
        Usage:
            {command_prefix}search [service] [number] query

        Searches a service for a video and adds it to the queue.
        - service: any one of the following services:
            - youtube (yt) (default if unspecified)
            - soundcloud (sc)
            - yahoo (yh)
        - number: return a number of video results and waits for user to choose one
          - defaults to 1 if unspecified
          - note: If your search query starts with a number,
                  you must put your query in quotes
            - ex: {command_prefix}search 2 "I ran seagulls"
        """

        if permissions.max_songs and player.playlist.count_for_user(author) > permissions.max_songs:
            raise exceptions.PermissionsError(
                "You have reached your playlist item limit (%s)" % permissions.max_songs,
                expire_in=30
            )

        def argcheck():
            if not leftover_args:
                # noinspection PyUnresolvedReferences
                raise exceptions.CommandError(
                    "Please specify a search query.\n%s" % dedent(
                        self.cmd_search.__doc__.format(command_prefix=self.config.command_prefix)),
                    expire_in=60
                )

        argcheck()

        try:
            leftover_args = shlex.split(' '.join(leftover_args))
        except ValueError:
            raise exceptions.CommandError("Please quote your search query properly.", expire_in=30)

        service = 'youtube'
        items_requested = 3
        max_items = 10  # this can be whatever, but since ytdl uses about 1000, a small number might be better
        services = {
            'youtube': 'ytsearch',
            'soundcloud': 'scsearch',
            'yahoo': 'yvsearch',
            'yt': 'ytsearch',
            'sc': 'scsearch',
            'yh': 'yvsearch'
        }

        if leftover_args[0] in services:
            service = leftover_args.pop(0)
            argcheck()

        if leftover_args[0].isdigit():
            items_requested = int(leftover_args.pop(0))
            argcheck()

            if items_requested > max_items:
                raise exceptions.CommandError("You cannot search for more than %s videos" % max_items)

        # Look jake, if you see this and go "what the fuck are you doing"
        # and have a better idea on how to do this, i'd be delighted to know.
        # I don't want to just do ' '.join(leftover_args).strip("\"'")
        # Because that eats both quotes if they're there
        # where I only want to eat the outermost ones
        if leftover_args[0][0] in '\'"':
            lchar = leftover_args[0][0]
            leftover_args[0] = leftover_args[0].lstrip(lchar)
            leftover_args[-1] = leftover_args[-1].rstrip(lchar)

        search_query = '%s%s:%s' % (services[service], items_requested, ' '.join(leftover_args))

        search_msg = await self.send_message(channel, "Searching for videos...")
        await self.send_typing(channel)

        try:
            info = await self.downloader.extract_info(player.playlist.loop, search_query, download=False, process=True)

        except Exception as e:
            await self.safe_edit_message(search_msg, str(e), send_if_fail=True)
            return
        else:
            await self.safe_delete_message(search_msg)

        if not info:
            return Response("No videos found.", delete_after=30)

        def check(m):
            return (
                m.content.lower()[0] in 'yn' or
                # hardcoded function name weeee
                m.content.lower().startswith('{}{}'.format(self.config.command_prefix, 'search')) or
                m.content.lower().startswith('exit'))

        for e in info['entries']:
            result_message = await self.safe_send_message(channel, "Result %s/%s: %s" % (
                info['entries'].index(e) + 1, len(info['entries']), e['webpage_url']))

            confirm_message = await self.safe_send_message(channel, "Is this ok? Type `y`, `n` or `exit`")
            response_message = await self.wait_for_message(30, author=author, channel=channel, check=check)

            if not response_message:
                await self.safe_delete_message(result_message)
                await self.safe_delete_message(confirm_message)
                return Response("Ok nevermind.", delete_after=30)

            # They started a new search query so lets clean up and bugger off
            elif response_message.content.startswith(self.config.command_prefix) or \
                    response_message.content.lower().startswith('exit'):

                await self.safe_delete_message(result_message)
                await self.safe_delete_message(confirm_message)
                return

            if response_message.content.lower().startswith('y'):
                await self.safe_delete_message(result_message)
                await self.safe_delete_message(confirm_message)
                await self.safe_delete_message(response_message)

                await self.cmd_play(player, channel, author, permissions, [], e['webpage_url'])

                return Response("Alright, coming right up!", delete_after=30)
            else:
                await self.safe_delete_message(result_message)
                await self.safe_delete_message(confirm_message)
                await self.safe_delete_message(response_message)

        return Response("Oh well \N{SLIGHTLY FROWNING FACE}", delete_after=30)

    async def cmd_np(self, player, channel, server, message):
        """
        Usage:
            {command_prefix}np

        Displays the current song in chat.
        """

        if player.current_entry:
            if self.server_specific_data[server]['last_np_msg']:
                await self.safe_delete_message(self.server_specific_data[server]['last_np_msg'])
                self.server_specific_data[server]['last_np_msg'] = None

            # TODO: Fix timedelta garbage with util function
            song_progress = ftimedelta(timedelta(seconds=player.progress))
            song_total = ftimedelta(timedelta(seconds=player.current_entry.duration))

            streaming = isinstance(player.current_entry, StreamPlaylistEntry)
            prog_str = ('`[{progress}]`' if streaming else '`[{progress}/{total}]`').format(
                progress=song_progress, total=song_total
            )
            action_text = 'Streaming' if streaming else 'Playing'

            if player.current_entry.meta.get('channel', False) and player.current_entry.meta.get('author', False):
                np_text = "Now {action}: **{title}** added by **{author}** {progress}\n\N{WHITE RIGHT POINTING BACKHAND INDEX} <{url}>".format(
                    action=action_text,
                    title=player.current_entry.title,
                    author=player.current_entry.meta['author'].name,
                    progress=prog_str,
                    url=player.current_entry.url
                )
            else:
                np_text = "Now {action}: **{title}** {progress}\n\N{WHITE RIGHT POINTING BACKHAND INDEX} <{url}>".format(
                    action=action_text,
                    title=player.current_entry.title,
                    progress=prog_str,
                    url=player.current_entry.url
                )

            self.server_specific_data[server]['last_np_msg'] = await self.safe_send_message(channel, np_text)
            await self._manual_delete_check(message)
        else:
            return Response(
                'There are no songs queued! Queue something with {}play.'.format(self.config.command_prefix),
                delete_after=30
            )

    async def cmd_summon(self, channel, server, author, voice_channel):
        """
        Usage:
            {command_prefix}summon

        Call the bot to the summoner's voice channel.
        """

        if not author.voice_channel:
            raise exceptions.CommandError('You are not in a voice channel!')

        voice_client = self.voice_client_in(server)
        if voice_client and server == author.voice_channel.server:
            await voice_client.move_to(author.voice_channel)
            return

        # move to _verify_vc_perms?
        chperms = author.voice_channel.permissions_for(server.me)

        if not chperms.connect:
            log.warning("Cannot join channel \"{}\", no permission.".format(author.voice_channel.name))
            return Response(
                "```Cannot join channel \"{}\", no permission.```".format(author.voice_channel.name),
                delete_after=25
            )

        elif not chperms.speak:
            log.warning("Will not join channel \"{}\", no permission to speak.".format(author.voice_channel.name))
            return Response(
                "```Will not join channel \"{}\", no permission to speak.```".format(author.voice_channel.name),
                delete_after=25
            )

        log.info("Joining {0.server.name}/{0.name}".format(author.voice_channel))

        player = await self.get_player(author.voice_channel, create=True, deserialize=self.config.persistent_queue)

        if player.is_stopped:
            player.play()

        if self.config.auto_playlist:
            await self.on_player_finished_playing(player)

    async def cmd_pause(self, player):
        """
        Usage:
            {command_prefix}pause

        Pauses playback of the current song.
        """

        if player.is_playing:
            player.pause()

        else:
            raise exceptions.CommandError('Player is not playing.', expire_in=30)

    async def cmd_resume(self, player):
        """
        Usage:
            {command_prefix}resume

        Resumes playback of a paused song.
        """

        if player.is_paused:
            player.resume()

        else:
            raise exceptions.CommandError('Player is not paused.', expire_in=30)

    async def cmd_shuffle(self, channel, player):
        """
        Usage:
            {command_prefix}shuffle

        Shuffles the playlist.
        """

        player.playlist.shuffle()

        cards = ['\N{BLACK SPADE SUIT}', '\N{BLACK CLUB SUIT}', '\N{BLACK HEART SUIT}', '\N{BLACK DIAMOND SUIT}']
        random.shuffle(cards)

        hand = await self.send_message(channel, ' '.join(cards))
        await asyncio.sleep(0.6)

        for x in range(4):
            random.shuffle(cards)
            await self.safe_edit_message(hand, ' '.join(cards))
            await asyncio.sleep(0.6)

        await self.safe_delete_message(hand, quiet=True)
        return Response("\N{OK HAND SIGN}", delete_after=15)

    async def cmd_clear(self, player, author):
        """
        Usage:
            {command_prefix}clear

        Clears the playlist.
        """

        player.playlist.clear()
        return Response('\N{PUT LITTER IN ITS PLACE SYMBOL}', delete_after=20)

    async def cmd_skip(self, player, channel, author, message, permissions, voice_channel):
        """
        Usage:
            {command_prefix}skip

        Skips the current song when enough votes are cast, or by the bot owner.
        """

        if player.is_stopped:
            raise exceptions.CommandError("Can't skip! The player is not playing!", expire_in=20)

        if not player.current_entry:
            if player.playlist.peek():
                if player.playlist.peek()._is_downloading:
<<<<<<< HEAD
                    # print(player.playlist.peek()._waiting_futures[0].__dict__)
=======
>>>>>>> 3aa47b67
                    return Response("The next song (%s) is downloading, please wait." % player.playlist.peek().title)

                elif player.playlist.peek().is_downloaded:
                    print("The next song will be played shortly.  Please wait.")
                else:
                    print("Something odd is happening.  "
                          "You might want to restart the bot if it doesn't start working.")
            else:
                print("Something strange is happening.  "
                      "You might want to restart the bot if it doesn't start working.")

        if author.id == self.config.owner_id \
                or permissions.instaskip \
                or author == player.current_entry.meta.get('author', None):

            player.skip()  # check autopause stuff here
            await self._manual_delete_check(message)
            return

        # TODO: ignore person if they're deaf or take them out of the list or something?
        # Currently is recounted if they vote, deafen, then vote

        num_voice = sum(1 for m in voice_channel.voice_members if not (
            m.deaf or m.self_deaf or m.id in [self.config.owner_id, self.user.id]))

        num_skips = player.skip_state.add_skipper(author.id, message)

        skips_remaining = min(
            self.config.skips_required,
            sane_round_int(num_voice * self.config.skip_ratio_required)
        ) - num_skips

        if skips_remaining <= 0:
            player.skip()  # check autopause stuff here
            return Response(
                'your skip for **{}** was acknowledged.'
                '\nThe vote to skip has been passed.{}'.format(
                    player.current_entry.title,
                    ' Next song coming up!' if player.playlist.peek() else ''
                ),
                reply=True,
                delete_after=20
            )

        else:
            # TODO: When a song gets skipped, delete the old x needed to skip messages
            return Response(
                'your skip for **{}** was acknowledged.'
                '\n**{}** more {} required to vote to skip this song.'.format(
                    player.current_entry.title,
                    skips_remaining,
                    'person is' if skips_remaining == 1 else 'people are'
                ),
                reply=True,
                delete_after=20
            )

    async def cmd_volume(self, message, player, new_volume=None):
        """
        Usage:
            {command_prefix}volume (+/-)[volume]

        Sets the playback volume. Accepted values are from 1 to 100.
        Putting + or - before the volume will make the volume change relative to the current volume.
        """

        if not new_volume:
            return Response('Current volume: `%s%%`' % int(player.volume * 100), reply=True, delete_after=20)

        relative = False
        if new_volume[0] in '+-':
            relative = True

        try:
            new_volume = int(new_volume)

        except ValueError:
            raise exceptions.CommandError('{} is not a valid number'.format(new_volume), expire_in=20)

        vol_change = None
        if relative:
            vol_change = new_volume
            new_volume += (player.volume * 100)

        old_volume = int(player.volume * 100)

        if 0 < new_volume <= 100:
            player.volume = new_volume / 100.0

            return Response('updated volume from %d to %d' % (old_volume, new_volume), reply=True, delete_after=20)

        else:
            if relative:
                raise exceptions.CommandError(
                    'Unreasonable volume change provided: {}{:+} -> {}%.  Provide a change between {} and {:+}.'.format(
                        old_volume, vol_change, old_volume + vol_change, 1 - old_volume, 100 - old_volume), expire_in=20)
            else:
                raise exceptions.CommandError(
                    'Unreasonable volume provided: {}%. Provide a value between 1 and 100.'.format(new_volume), expire_in=20)

    async def cmd_queue(self, channel, player):
        """
        Usage:
            {command_prefix}queue

        Prints the current song queue.
        """

        lines = []
        unlisted = 0
        andmoretext = '* ... and %s more*' % ('x' * len(player.playlist.entries))

        if player.current_entry:
            # TODO: Fix timedelta garbage with util function
            song_progress = ftimedelta(timedelta(seconds=player.progress))
            song_total = ftimedelta(timedelta(seconds=player.current_entry.duration))
            prog_str = '`[%s/%s]`' % (song_progress, song_total)

            if player.current_entry.meta.get('channel', False) and player.current_entry.meta.get('author', False):
                lines.append("Currently Playing: **%s** added by **%s** %s\n" % (
                    player.current_entry.title, player.current_entry.meta['author'].name, prog_str))
            else:
                lines.append("Now Playing: **%s** %s\n" % (player.current_entry.title, prog_str))

        for i, item in enumerate(player.playlist, 1):
            if item.meta.get('channel', False) and item.meta.get('author', False):
                nextline = '`{}.` **{}** added by **{}**'.format(i, item.title, item.meta['author'].name).strip()
            else:
                nextline = '`{}.` **{}**'.format(i, item.title).strip()

            currentlinesum = sum(len(x) + 1 for x in lines)  # +1 is for newline char

            if currentlinesum + len(nextline) + len(andmoretext) > DISCORD_MSG_CHAR_LIMIT:
                if currentlinesum + len(andmoretext):
                    unlisted += 1
                    continue

            lines.append(nextline)

        if unlisted:
            lines.append('\n*... and %s more*' % unlisted)

        if not lines:
            lines.append(
                'There are no songs queued! Queue something with {}play.'.format(self.config.command_prefix))

        message = '\n'.join(lines)
        return Response(message, delete_after=30)

    async def cmd_clean(self, message, channel, server, author, search_range=50):
        """
        Usage:
            {command_prefix}clean [range]

        Removes up to [range] messages the bot has posted in chat. Default: 50, Max: 1000
        """

        try:
            float(search_range)  # lazy check
            search_range = min(int(search_range), 1000)
        except:
            return Response("enter a number.  NUMBER.  That means digits.  `15`.  Etc.", reply=True, delete_after=8)

        await self.safe_delete_message(message, quiet=True)

        def is_possible_command_invoke(entry):
            valid_call = any(
                entry.content.startswith(prefix) for prefix in [self.config.command_prefix])  # can be expanded
            return valid_call and not entry.content[1:2].isspace()

        delete_invokes = True
        delete_all = channel.permissions_for(author).manage_messages or self.config.owner_id == author.id

        def check(message):
            if is_possible_command_invoke(message) and delete_invokes:
                return delete_all or message.author == author
            return message.author == self.user

        if self.user.bot:
            if channel.permissions_for(server.me).manage_messages:
                deleted = await self.purge_from(channel, check=check, limit=search_range, before=message)
                return Response('Cleaned up {} message{}.'.format(len(deleted), 's' * bool(deleted)), delete_after=15)

        deleted = 0
        async for entry in self.logs_from(channel, search_range, before=message):
            if entry == self.server_specific_data[channel.server]['last_np_msg']:
                continue

            if entry.author == self.user:
                await self.safe_delete_message(entry)
                deleted += 1
                await asyncio.sleep(0.21)

            if is_possible_command_invoke(entry) and delete_invokes:
                if delete_all or entry.author == author:
                    try:
                        await self.delete_message(entry)
                        await asyncio.sleep(0.21)
                        deleted += 1

                    except discord.Forbidden:
                        delete_invokes = False
                    except discord.HTTPException:
                        pass

        return Response('Cleaned up {} message{}.'.format(deleted, 's' * bool(deleted)), delete_after=6)

    async def cmd_pldump(self, channel, song_url):
        """
        Usage:
            {command_prefix}pldump url

        Dumps the individual urls of a playlist
        """

        try:
            info = await self.downloader.extract_info(self.loop, song_url.strip('<>'), download=False, process=False)
        except Exception as e:
            raise exceptions.CommandError("Could not extract info from input url\n%s\n" % e, expire_in=25)

        if not info:
            raise exceptions.CommandError("Could not extract info from input url, no data.", expire_in=25)

        if not info.get('entries', None):
            # TODO: Retarded playlist checking
            # set(url, webpageurl).difference(set(url))

            if info.get('url', None) != info.get('webpage_url', info.get('url', None)):
                raise exceptions.CommandError("This does not seem to be a playlist.", expire_in=25)
            else:
                return await self.cmd_pldump(channel, info.get(''))

        linegens = defaultdict(lambda: None, **{
            "youtube":    lambda d: 'https://www.youtube.com/watch?v=%s' % d['id'],
            "soundcloud": lambda d: d['url'],
            "bandcamp":   lambda d: d['url']
        })

        exfunc = linegens[info['extractor'].split(':')[0]]

        if not exfunc:
            raise exceptions.CommandError("Could not extract info from input url, unsupported playlist type.", expire_in=25)

        with BytesIO() as fcontent:
            for item in info['entries']:
                fcontent.write(exfunc(item).encode('utf8') + b'\n')

            fcontent.seek(0)
            await self.send_file(channel, fcontent, filename='playlist.txt', content="Here's the url dump for <%s>" % song_url)

        return Response("\N{OPEN MAILBOX WITH RAISED FLAG}", delete_after=20)

    async def cmd_listids(self, server, author, leftover_args, cat='all'):
        """
        Usage:
            {command_prefix}listids [categories]

        Lists the ids for various things.  Categories are:
           all, users, roles, channels
        """

        cats = ['channels', 'roles', 'users']

        if cat not in cats and cat != 'all':
            return Response(
                "Valid categories: " + ' '.join(['`%s`' % c for c in cats]),
                reply=True,
                delete_after=25
            )

        if cat == 'all':
            requested_cats = cats
        else:
            requested_cats = [cat] + [c.strip(',') for c in leftover_args]

        data = ['Your ID: %s' % author.id]

        for cur_cat in requested_cats:
            rawudata = None

            if cur_cat == 'users':
                data.append("\nUser IDs:")
                rawudata = ['%s #%s: %s' % (m.name, m.discriminator, m.id) for m in server.members]

            elif cur_cat == 'roles':
                data.append("\nRole IDs:")
                rawudata = ['%s: %s' % (r.name, r.id) for r in server.roles]

            elif cur_cat == 'channels':
                data.append("\nText Channel IDs:")
                tchans = [c for c in server.channels if c.type == discord.ChannelType.text]
                rawudata = ['%s: %s' % (c.name, c.id) for c in tchans]

                rawudata.append("\nVoice Channel IDs:")
                vchans = [c for c in server.channels if c.type == discord.ChannelType.voice]
                rawudata.extend('%s: %s' % (c.name, c.id) for c in vchans)

            if rawudata:
                data.extend(rawudata)

        with BytesIO() as sdata:
            sdata.writelines(d.encode('utf8') + b'\n' for d in data)
            sdata.seek(0)

            # TODO: Fix naming (Discord20API-ids.txt)
            await self.send_file(author, sdata, filename='%s-ids-%s.txt' % (server.name.replace(' ', '_'), cat))

        return Response("\N{OPEN MAILBOX WITH RAISED FLAG}", delete_after=20)


    async def cmd_perms(self, author, channel, server, permissions):
        """
        Usage:
            {command_prefix}perms

        Sends the user a list of their permissions.
        """

        lines = ['Command permissions in %s\n' % server.name, '```', '```']

        for perm in permissions.__dict__:
            if perm in ['user_list'] or permissions.__dict__[perm] == set():
                continue

            lines.insert(len(lines) - 1, "%s: %s" % (perm, permissions.__dict__[perm]))

        await self.send_message(author, '\n'.join(lines))
        return Response("\N{OPEN MAILBOX WITH RAISED FLAG}", delete_after=20)


    @owner_only
    async def cmd_setname(self, leftover_args, name):
        """
        Usage:
            {command_prefix}setname name

        Changes the bot's username.
        Note: This operation is limited by discord to twice per hour.
        """

        name = ' '.join([name, *leftover_args])

        try:
            await self.edit_profile(username=name)

        except discord.HTTPException:
            raise exceptions.CommandError(
                "Failed to change name.  Did you change names too many times?  "
                "Remember name changes are limited to twice per hour.")

        except Exception as e:
            raise exceptions.CommandError(e, expire_in=20)

        return Response("\N{OK HAND SIGN}", delete_after=20)

    async def cmd_setnick(self, server, channel, leftover_args, nick):
        """
        Usage:
            {command_prefix}setnick nick

        Changes the bot's nickname.
        """

        if not channel.permissions_for(server.me).change_nickname:
            raise exceptions.CommandError("Unable to change nickname: no permission.")

        nick = ' '.join([nick, *leftover_args])

        try:
            await self.change_nickname(server.me, nick)
        except Exception as e:
            raise exceptions.CommandError(e, expire_in=20)

        return Response("\N{OK HAND SIGN}", delete_after=20)

    @owner_only
    async def cmd_setavatar(self, message, url=None):
        """
        Usage:
            {command_prefix}setavatar [url]

        Changes the bot's avatar.
        Attaching a file and leaving the url parameter blank also works.
        """

        if message.attachments:
            thing = message.attachments[0]['url']
        else:
            thing = url.strip('<>')

        try:
            with aiohttp.Timeout(10):
                async with self.aiosession.get(thing) as res:
                    await self.edit_profile(avatar=await res.read())

        except Exception as e:
            raise exceptions.CommandError("Unable to change avatar: {}".format(e), expire_in=20)

        return Response("\N{OK HAND SIGN}", delete_after=20)


    async def cmd_disconnect(self, server):
        await self.disconnect_voice_client(server)
        return Response("\N{DASH SYMBOL}", delete_after=20)

    async def cmd_restart(self, channel):
        await self.safe_send_message(channel, "\N{WAVING HAND SIGN}")
        await self.disconnect_all_voice_clients()
        raise exceptions.RestartSignal()

    async def cmd_shutdown(self, channel):
        await self.safe_send_message(channel, "\N{WAVING HAND SIGN}")
        await self.disconnect_all_voice_clients()
        raise exceptions.TerminateSignal()

    @dev_only
    async def cmd_breakpoint(self, message):
        log.critical("Activating debug breakpoint")
        return

    @dev_only
    async def cmd_objgraph(self, channel, func='most_common_types()'):
        import objgraph

        await self.send_typing(channel)

        if func == 'growth':
            f = StringIO()
            objgraph.show_growth(limit=10, file=f)
            f.seek(0)
            data = f.read()
            f.close()

        elif func == 'leaks':
            f = StringIO()
            objgraph.show_most_common_types(objects=objgraph.get_leaking_objects(), file=f)
            f.seek(0)
            data = f.read()
            f.close()

        elif func == 'leakstats':
            data = objgraph.typestats(objects=objgraph.get_leaking_objects())

        else:
            data = eval('objgraph.' + func)

        return Response(data, codeblock='py')

    @dev_only
    async def cmd_debug(self, message, _player, *, data):
        player = _player
        codeblock = "```py\n{}\n```"
        result = None

        if data.startswith('```') and data.endswith('```'):
            data = '\n'.join(data.rstrip('`\n').split('\n')[1:])

        code = data.strip('` \n')

        try:
            result = eval(code)
        except:
            try:
                exec(code)
            except Exception as e:
                traceback.print_exc(chain=False)
                return Response("{}: {}".format(type(e).__name__, e))

        if asyncio.iscoroutine(result):
            result = await result

        return Response(codeblock.format(result))

    async def on_message(self, message):
        await self.wait_until_ready()

        message_content = message.content.strip()
        if not message_content.startswith(self.config.command_prefix):
            return

        if message.author == self.user:
            log.warning("Ignoring command from myself ({})".format(message.content))
            return

        if self.config.bound_channels and message.channel.id not in self.config.bound_channels and not message.channel.is_private:
            return  # if I want to log this I just move it under the prefix check

        command, *args = message_content.split(' ')  # Uh, doesn't this break prefixes with spaces in them (it doesn't, config parser already breaks them)
        command = command[len(self.config.command_prefix):].lower().strip()

        handler = getattr(self, 'cmd_' + command, None)
        if not handler:
            return

        if message.channel.is_private:
            if not (message.author.id == self.config.owner_id and command == 'joinserver'):
                await self.send_message(message.channel, 'You cannot use this bot in private messages.')
                return

        if message.author.id in self.blacklist and message.author.id != self.config.owner_id:
            log.warning("User blacklisted: {0.id}/{0!s} ({1})".format(message.author, command))
            return

        else:
            log.info("{0.id}/{0!s}: {1}".format(message.author, message_content.replace('\n', '\n... ')))

        user_permissions = self.permissions.for_user(message.author)

        argspec = inspect.signature(handler)
        params = argspec.parameters.copy()

        sentmsg = response = None

        # noinspection PyBroadException
        try:
            if user_permissions.ignore_non_voice and command in user_permissions.ignore_non_voice:
                await self._check_ignore_non_voice(message)

            handler_kwargs = {}
            if params.pop('message', None):
                handler_kwargs['message'] = message

            if params.pop('channel', None):
                handler_kwargs['channel'] = message.channel

            if params.pop('author', None):
                handler_kwargs['author'] = message.author

            if params.pop('server', None):
                handler_kwargs['server'] = message.server

            if params.pop('player', None):
                handler_kwargs['player'] = await self.get_player(message.channel)

            if params.pop('_player', None):
                handler_kwargs['_player'] = self.get_player_in(message.server)

            if params.pop('permissions', None):
                handler_kwargs['permissions'] = user_permissions

            if params.pop('user_mentions', None):
                handler_kwargs['user_mentions'] = list(map(message.server.get_member, message.raw_mentions))

            if params.pop('channel_mentions', None):
                handler_kwargs['channel_mentions'] = list(map(message.server.get_channel, message.raw_channel_mentions))

            if params.pop('voice_channel', None):
                handler_kwargs['voice_channel'] = message.server.me.voice_channel

            if params.pop('leftover_args', None):
                handler_kwargs['leftover_args'] = args

            args_expected = []
            for key, param in list(params.items()):

                # parse (*args) as a list of args
                if param.kind == param.VAR_POSITIONAL:
                    handler_kwargs[key] = args
                    params.pop(key)
                    continue

                # parse (*, args) as args rejoined as a string
                # multiple of these arguments will have the same value
                if param.kind == param.KEYWORD_ONLY and param.default == param.empty:
                    handler_kwargs[key] = ' '.join(args)
                    params.pop(key)
                    continue

                doc_key = '[{}={}]'.format(key, param.default) if param.default is not param.empty else key
                args_expected.append(doc_key)

                # Ignore keyword args with default values when the command had no arguments
                if not args and param.default is not param.empty:
                    params.pop(key)
                    continue

                # Assign given values to positional arguments
                if args:
                    arg_value = args.pop(0)
                    handler_kwargs[key] = arg_value
                    params.pop(key)

            if message.author.id != self.config.owner_id:
                if user_permissions.command_whitelist and command not in user_permissions.command_whitelist:
                    raise exceptions.PermissionsError(
                        "This command is not enabled for your group ({}).".format(user_permissions.name),
                        expire_in=20)

                elif user_permissions.command_blacklist and command in user_permissions.command_blacklist:
                    raise exceptions.PermissionsError(
                        "This command is disabled for your group ({}).".format(user_permissions.name),
                        expire_in=20)

            # Invalid usage, return docstring
            if params:
                docs = getattr(handler, '__doc__', None)
                if not docs:
                    docs = 'Usage: {}{} {}'.format(
                        self.config.command_prefix,
                        command,
                        ' '.join(args_expected)
                    )

                docs = dedent(docs)
                await self.safe_send_message(
                    message.channel,
                    '```\n{}\n```'.format(docs.format(command_prefix=self.config.command_prefix)),
                    expire_in=60
                )
                return

            response = await handler(**handler_kwargs)
            if response and isinstance(response, Response):
                content = response.content
                if response.reply:
                    content = '{}, {}'.format(message.author.mention, content)

                sentmsg = await self.safe_send_message(
                    message.channel, content,
                    expire_in=response.delete_after if self.config.delete_messages else 0,
                    also_delete=message if self.config.delete_invoking else None
                )

        except (exceptions.CommandError, exceptions.HelpfulError, exceptions.ExtractionError) as e:
            log.error("Error in {0}: {1.__class__.__name__}: {1.message}".format(command, e), exc_info=True)

            expirein = e.expire_in if self.config.delete_messages else None
            alsodelete = message if self.config.delete_invoking else None

            await self.safe_send_message(
                message.channel,
                '```\n{}\n```'.format(e.message),
                expire_in=expirein,
                also_delete=alsodelete
            )

        except exceptions.Signal:
            raise

        except Exception:
            log.error("Exception in on_message", exc_info=True)
            if self.config.debug_mode:
                await self.safe_send_message(message.channel, '```\n{}\n```'.format(traceback.format_exc()))

        finally:
            if not sentmsg and not response and self.config.delete_invoking:
                await asyncio.sleep(5)
                await self.safe_delete_message(message, quiet=True)


    async def on_voice_state_update(self, before, after):
        if not self.init_ok:
            return # Ignore stuff before ready

        state = VoiceStateUpdate(before, after)

        if state.broken:
            log.voicedebug("Broken voice state update")
            return

        if state.resuming:
            log.debug("Resumed voice connection to {0.server.name}/{0.name}".format(state.voice_channel))

        if not state.changes:
            log.voicedebug("Empty voice state update, likely a session id change")
            return # Session id change, pointless event

        ################################

        log.voicedebug("Voice state update for {mem.id}/{mem!s} on {ser.name}/{vch.name} -> {dif}".format(
            mem = state.member,
            ser = state.server,
            vch = state.voice_channel,
            dif = state.changes
        ))

        if not state.is_about_my_voice_channel:
            return # Irrelevant channel

        if state.joining or state.leaving:
            log.info("{0.id}/{0!s} has {1} {2}/{3}".format(
                state.member,
                'joined' if state.joining else 'left',
                state.server,
                state.my_voice_channel
            ))

        if not self.config.auto_pause:
            return

        autopause_msg = "{state} in {channel.server.name}/{channel.name} {reason}"

        auto_paused = self.server_specific_data[after.server]['auto_paused']
        player = await self.get_player(state.my_voice_channel)

        if state.joining and state.empty() and player.is_playing:
            log.info(autopause_msg.format(
                state = "Pausing",
                channel = state.my_voice_channel,
                reason = "(joining empty channel)"
            ).strip())

            self.server_specific_data[after.server]['auto_paused'] = True
            player.pause()
            return

        if not state.is_about_me:
            if not state.empty(old_channel=state.leaving):
                if auto_paused and player.is_paused:
                    log.info(autopause_msg.format(
                        state = "Unpausing",
                        channel = state.my_voice_channel,
                        reason = ""
                    ).strip())

                    self.server_specific_data[after.server]['auto_paused'] = False
                    player.resume()
            else:
                if not auto_paused and player.is_playing:
                    log.info(autopause_msg.format(
                        state = "Pausing",
                        channel = state.my_voice_channel,
                        reason = "(empty channel)"
                    ).strip())

                    self.server_specific_data[after.server]['auto_paused'] = True
                    player.pause()


    async def on_server_update(self, before:discord.Server, after:discord.Server):
        if before.region != after.region:
            log.warning("Server \"%s\" changed regions: %s -> %s" % (after.name, before.region, after.region))

            await self.reconnect_voice_client(after)


    async def on_server_join(self, server:discord.Server):
        log.info("Bot has been joined server: {}".format(server.name))

        if not self.user.bot:
            alertmsg = "<@{uid}> Hi I'm a musicbot please mute me."

            if server.id == "81384788765712384" and not server.unavailable: # Discord API
                playground = server.get_channel("94831883505905664") or discord.utils.get(server.channels, name='playground') or server
                await self.safe_send_message(playground, alertmsg.format(uid="98295630480314368")) # fake abal

            elif server.id == "129489631539494912" and not server.unavailable: # Rhino Bot Help
                bot_testing = server.get_channel("134771894292316160") or discord.utils.get(server.channels, name='bot-testing') or server
                await self.safe_send_message(bot_testing, alertmsg.format(uid="98295630480314368")) # also fake abal

        log.debug("Creating data folder for server %s", server.id)
        pathlib.Path('data/%s/' % server.id).mkdir(exist_ok=True)

    async def on_server_remove(self, server: discord.Server):
        log.info("Bot has been removed from server: {}".format(server.name))
        log.debug('Updated server list:')
        [log.debug(' - ' + s.name) for s in self.servers]

        if server.id in self.players:
            self.players.pop(server.id).kill()


    async def on_server_available(self, server: discord.Server):
        if not self.init_ok:
            return # Ignore pre-ready events

        log.debug("Server \"{}\" has become available.".format(server.name))

        player = self.get_player_in(server)

        if player and player.is_paused:
            av_paused = self.server_specific_data[server]['availability_paused']

            if av_paused:
                log.debug("Resuming player in \"{}\" due to availability.".format(server.name))
                self.server_specific_data[server]['availability_paused'] = False
                player.resume()


    async def on_server_unavailable(self, server: discord.Server):
        log.debug("Server \"{}\" has become unavailable.".format(server.name))

        player = self.get_player_in(server)

        if player and player.is_playing:
            log.debug("Pausing player in \"{}\" due to unavailability.".format(server.name))
            self.server_specific_data[server]['availability_paused'] = True
            player.pause()<|MERGE_RESOLUTION|>--- conflicted
+++ resolved
@@ -46,14 +46,6 @@
 
 
 class MusicBot(discord.Client):
-<<<<<<< HEAD
-    def __init__(self, config_file=ConfigDefaults.options_file, perms_file=PermissionsDefaults.perms_file):
-        self.players = {}
-        self.the_voice_clients = {}
-        self.locks = defaultdict(asyncio.Lock)
-        self.voice_client_connect_lock = asyncio.Lock()
-        self.voice_client_move_lock = asyncio.Lock()
-=======
     def __init__(self, config_file=None, perms_file=None):
         if config_file is None:
             config_file = ConfigDefaults.options_file
@@ -66,7 +58,6 @@
         self.init_ok = False
         self.cached_app_info = None
         self.last_status = None
->>>>>>> 3aa47b67
 
         self.config = Config(config_file)
         self.permissions = Permissions(perms_file, grant_all=[self.config.owner_id])
@@ -77,13 +68,7 @@
         self.aiolocks = defaultdict(asyncio.Lock)
         self.downloader = downloader.Downloader(download_folder='audio_cache')
 
-<<<<<<< HEAD
-        self.exit_signal = None
-        self.init_ok = False
-        self.cached_client_id = None
-=======
         self._setup_logging()
->>>>>>> 3aa47b67
 
         if not self.autoplaylist:
             log.warning("Autoplaylist is empty, disabling.")
@@ -91,12 +76,9 @@
         else:
             log.info("Loaded autoplaylist with {} entries".format(len(self.autoplaylist)))
 
-<<<<<<< HEAD
-=======
         if self.blacklist:
             log.debug("Loaded blacklist with {} entries".format(len(self.blacklist)))
 
->>>>>>> 3aa47b67
         # TODO: Do these properly
         ssd_defaults = {
             'last_np_msg': None,
@@ -328,17 +310,6 @@
             raise exceptions.PermissionsError(
                 "you cannot use this command when not in the voice channel (%s)" % vc.name, expire_in=30)
 
-<<<<<<< HEAD
-    async def generate_invite_link(self, *, permissions=None, server=None):
-        if not self.cached_client_id:
-            appinfo = await self.application_info()
-            self.cached_client_id = appinfo.id
-
-        return discord.utils.oauth_url(self.cached_client_id, permissions=permissions, server=server)
-
-    async def get_voice_client(self, channel):
-        if isinstance(channel, Object):
-=======
     async def _cache_app_info(self, *, update=False):
         if not self.cached_app_info and not update and self.user.bot:
             log.debug("Caching app info")
@@ -440,7 +411,6 @@
 
     async def get_voice_client(self, channel: discord.Channel):
         if isinstance(channel, discord.Object):
->>>>>>> 3aa47b67
             channel = self.get_channel(channel.id)
 
         if getattr(channel, 'type', ChannelType.text) != ChannelType.voice:
@@ -1036,9 +1006,6 @@
 
         self.init_ok = True
 
-<<<<<<< HEAD
-        self.safe_print("Bot:   %s/%s#%s" % (self.user.id, self.user.name, self.user.discriminator))
-=======
         ################################
 
         log.info("Bot:   {0}/{1}#{2}{3}".format(
@@ -1047,7 +1014,6 @@
             self.user.discriminator,
             ' [BOT]' if self.user.bot else ' [Userbot]'
         ))
->>>>>>> 3aa47b67
 
         owner = self._get_owner(voice=True) or self._get_owner()
         if owner and self.servers:
@@ -1067,14 +1033,6 @@
             [log.info(' - ' + s.name) for s in self.servers]
 
         else:
-<<<<<<< HEAD
-            print("Owner unknown, bot is not on any servers.")
-            if self.user.bot:
-                print("\nTo make the bot join a server, paste this link in your browser.")
-                print("Note: You should be logged into your main account and have \n"
-                      "manage server permissions on the server you want the bot to join.\n")
-                print("    " + await self.generate_invite_link())
-=======
             log.warning("Owner unknown, bot is not on any servers.")
             if self.user.bot:
                 log.warning(
@@ -1083,7 +1041,6 @@
                     "manage server permissions on the server you want the bot to join.\n"
                     "  " + await self.generate_invite_link()
                 )
->>>>>>> 3aa47b67
 
         print(flush=True)
 
@@ -1274,11 +1231,7 @@
         if self.user.bot:
             url = await self.generate_invite_link()
             return Response(
-<<<<<<< HEAD
-                "Bot accounts can't use invite links!  Click here to invite me: \n{}".format(url),
-=======
                 "Bot accounts can't use invite links!  Click here to add me to a server: \n{}".format(url),
->>>>>>> 3aa47b67
                 reply=True, delete_after=30
             )
 
@@ -1901,12 +1854,7 @@
         if not player.current_entry:
             if player.playlist.peek():
                 if player.playlist.peek()._is_downloading:
-<<<<<<< HEAD
-                    # print(player.playlist.peek()._waiting_futures[0].__dict__)
-=======
->>>>>>> 3aa47b67
                     return Response("The next song (%s) is downloading, please wait." % player.playlist.peek().title)
-
                 elif player.playlist.peek().is_downloaded:
                     print("The next song will be played shortly.  Please wait.")
                 else:
