--- conflicted
+++ resolved
@@ -221,15 +221,8 @@
 
         self.delete_invoking = self.delete_invoking and self.delete_messages
 
-<<<<<<< HEAD
         self.local_dir = set(ldir for ldir in self.local_dir.replace(',', ' ').split() if ldir)
-        
-        ap_path, ap_name = os.path.split(self.auto_playlist_file)
-        apn_name, apn_ext = os.path.splitext(ap_name)
-        self.auto_playlist_removed_file = os.path.join(ap_path, apn_name + '_removed' + apn_ext)
-
-=======
->>>>>>> a03e601d
+
         if hasattr(logging, self.debug_level.upper()):
             self.debug_level = getattr(logging, self.debug_level.upper())
         else:
